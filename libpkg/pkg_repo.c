--- conflicted
+++ resolved
@@ -62,20 +62,11 @@
 	char url[MAXPATHLEN + 1];
 	char cksum[SHA256_DIGEST_LENGTH * 2 +1];
 	char *path = NULL;
-<<<<<<< HEAD
-	char *url  = NULL;;
-=======
 	const char *packagesite = NULL;
->>>>>>> 1b3c2411
 	int retcode = EPKG_OK;
 
 	assert((pkg->type & PKG_REMOTE) == PKG_REMOTE ||
 		(pkg->type & PKG_UPGRADE) == PKG_UPGRADE);
-
-	if ((packagesite = pkg_config("PACKAGESITE")) == NULL) {
-		pkg_emit_error("pkg_repo_fetch(): %s", "PACKAGESITE is not defined");
-		return (EPKG_FATAL);
-	}
 
 	snprintf(dest, sizeof(dest), "%s/%s", pkg_config("PKG_CACHEDIR"),
 			 pkg_get(pkg, PKG_REPOPATH));
@@ -94,29 +85,20 @@
 	if ((retcode = mkdirs(path)) != 0)
 		goto cleanup;
 
-<<<<<<< HEAD
 	if ((strcmp(pkg_config("PKG_MULTIREPOS"), "true") == 0) && \
-			(pkg_config("PACKAGESITE") == NULL)) {
+			((packagesite = pkg_config("PACKAGESITE")) == NULL)) {
 		/* 
 		 * PACKAGESITE is not set
 		 * Get the URL from the package itself
 		 */
-
-		asprintf(&url, "%s/%s", pkg_get(pkg, PKG_REPOURL),
-				pkg_get(pkg, PKG_REPOPATH));
-	} else {
-		/* PACKAGESITE is set */
-		asprintf(&url, "%s/%s", pkg_config("PACKAGESITE"),
-			 pkg_get(pkg, PKG_REPOPATH));
-	}
-=======
+	
+		packagesite = pkg_get(pkg, PKG_REPOURL);
+	}
+
 	if (packagesite[strlen(packagesite) - 1] == '/')
-		snprintf(url, sizeof(url), "%s%s", packagesite,
-				pkg_get(pkg, PKG_REPOPATH));
+		snprintf(url, sizeof(url), "%s%s", packagesite, pkg_get(pkg, PKG_REPOPATH));
 	else
-		snprintf(url, sizeof(url), "%s/%s", packagesite,
-				pkg_get(pkg, PKG_REPOPATH));
->>>>>>> 1b3c2411
+		snprintf(url, sizeof(url), "%s/%s", packagesite, pkg_get(pkg, PKG_REPOPATH));
 
 	retcode = pkg_fetch_file(url, dest);
 
