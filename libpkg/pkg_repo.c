--- conflicted
+++ resolved
@@ -57,17 +57,10 @@
 int
 pkg_repo_fetch(struct pkg *pkg)
 {
-<<<<<<< HEAD
-	char dest[MAXPATHLEN];
-	char cksum[65];
-	char *path = NULL;
-	char *url = NULL;
-=======
 	char dest[MAXPATHLEN + 1];
 	char cksum[SHA256_DIGEST_LENGTH * 2 +1];
-	char *path;
-	char *url;
->>>>>>> 003730b3
+	char *path = NULL;
+	char *url  = NULL;;
 	int retcode = EPKG_OK;
 	struct pkg_repos_entry *re = NULL;
 
@@ -127,7 +120,6 @@
 	return (retcode);
 }
 
-<<<<<<< HEAD
 int
 pkg_repos_conf_new(struct pkg_repos **repos)
 {
@@ -294,7 +286,8 @@
 		return (EPKG_END);
 	else
 		return (EPKG_OK);
-=======
+}
+
 static RSA *
 load_rsa_private_key(char *rsa_key_path, pem_password_cb *password_cb)
 {
@@ -743,5 +736,4 @@
 	packing_finish(pack);
 
 	return (EPKG_OK);
->>>>>>> 003730b3
 }