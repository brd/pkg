#include <sys/types.h>

#include <assert.h>
#include <err.h>
#include <stdlib.h>
#include <string.h>
#include <yaml.h>

#include "pkg.h"
#include "pkg_event.h"

static struct _config {
	const char *key;
	const char *def;
	const char *val;
} c[] = {
	{ "PACKAGESITE", NULL, NULL},
	{ "PKG_DBDIR", "/var/db/pkg", NULL},
	{ "PKG_CACHEDIR", "/var/cache/pkg", NULL},
	{ "PORTSDIR", "/usr/ports", NULL },
	{ "PUBKEY", "/etc/ssl/pkg.pub", NULL },
<<<<<<< HEAD
	{ "PKG_MULTIREPOS", "false", NULL },
=======
	{ "HANDLE_RC_SCRIPTS", NULL, NULL},
>>>>>>> 08c11fe3
	{ NULL, NULL, NULL}
};

struct _pkg_config {
	yaml_parser_t parser;
	yaml_document_t doc;
	struct _config *c;
};

static struct _pkg_config *conf = NULL;

static void
parse_configuration(yaml_node_t *node)
{
	int i;
	yaml_node_pair_t *pair;
	yaml_node_t *key;
	yaml_node_t *val;

	pair = node->data.mapping.pairs.start;
	while (pair < node->data.mapping.pairs.top) {
		key = yaml_document_get_node(&conf->doc, pair->key);
		val = yaml_document_get_node(&conf->doc, pair->value);

		if (key->data.scalar.length <= 0) {
			/* ignoring silently */
			++pair;
			continue;
		}

		if (val->type == YAML_NO_NODE || ( val->type == YAML_SCALAR_NODE && val->data.scalar.length <= 0)) {
			/* silently skip on purpose */
			++pair;
			continue;
		}
		for (i = 0; conf->c[i].key != NULL; i++) {
			if (!strcasecmp(key->data.scalar.value, conf->c[i].key)) {
				if (conf->c[i].val != NULL) {
					/* skip env var already set */
					++pair;
					continue;
				}
				conf->c[i].val = val->data.scalar.value;
				break;
			}
		}
		/* unknown values are just silently skipped */
		++pair;
	}
}

const char *
pkg_config(const char *key)
{
	int i;

	assert(conf != NULL);

	for (i = 0; conf->c[i].key != NULL; i++) {
		if (strcmp(conf->c[i].key, key) == 0) {
			if (conf->c[i].val != NULL)
				return (conf->c[i].val);
			else
				return (conf->c[i].def);
		}
	}

	return (NULL);
}

int
pkg_init(const char *path)
{
	FILE *conffile;
	yaml_node_t *node;
	int i;

	assert(conf == NULL);

	conf = malloc(sizeof(struct _pkg_config));
	conf->c = c;

	/* first fill with environment variables */

	for (i = 0; conf->c[i].key != NULL; i++)
		conf->c[i].val = getenv(conf->c[i].key);

	if (path == NULL)
		path = "/etc/pkg.conf";

	conffile = fopen(path, "r");

	if (conffile == NULL)
		return (EPKG_OK);

	yaml_parser_initialize(&conf->parser);
	yaml_parser_set_input_file(&conf->parser, conffile);
	yaml_parser_load(&conf->parser, &conf->doc);

	node = yaml_document_get_root_node(&conf->doc);
	if (node != NULL) {
		if (node->type != YAML_MAPPING_NODE) {
			pkg_emit_error("Invalid configuration format, ignoring the configuration file");
		} else {
			parse_configuration(node);
		}
	} else {
		pkg_emit_error("Invalid configuration format, ignoring the configuration file");
	}

	return (EPKG_OK);
}

int
pkg_shutdown(void)
{
	assert(conf != NULL);

	yaml_document_delete(&conf->doc);
	yaml_parser_delete(&conf->parser);

	free(conf);

	return (EPKG_OK);
}<|MERGE_RESOLUTION|>--- conflicted
+++ resolved
@@ -19,11 +19,8 @@
 	{ "PKG_CACHEDIR", "/var/cache/pkg", NULL},
 	{ "PORTSDIR", "/usr/ports", NULL },
 	{ "PUBKEY", "/etc/ssl/pkg.pub", NULL },
-<<<<<<< HEAD
-	{ "PKG_MULTIREPOS", "false", NULL },
-=======
 	{ "HANDLE_RC_SCRIPTS", NULL, NULL},
->>>>>>> 08c11fe3
+	{ "PKG_MULTIREPOS", NULL, NULL },
 	{ NULL, NULL, NULL}
 };
 
