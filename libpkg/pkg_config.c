#include <sys/types.h>

#include <err.h>
#include <fcntl.h>
#include <libutil.h>
#include <pthread.h>
#include <stdlib.h>
#include <string.h>
#include <unistd.h>

#include "pkg.h"
#include "pkg_event.h"

static struct _config {
	const char *key;
	const char *def;
	const char *val;
} c[] = {
	{ "PACKAGESITE", NULL, NULL},
	{ "PKG_DBDIR", "/var/db/pkg", NULL},
	{ "PKG_CACHEDIR", "/var/cache/pkg", NULL},
<<<<<<< HEAD
	{ "PKG_MULTIREPOS", "false", NULL },
=======
	{ "PORTSDIR", "/usr/ports", NULL },
>>>>>>> 36f2fb5c
	{ NULL, NULL, NULL}
};

static pthread_mutex_t m = PTHREAD_MUTEX_INITIALIZER;
static int done = 0;

static void
load_config(void)
{
	properties p = NULL;
	int fd;
	int i;

	if ((fd = open("/etc/pkg.conf", O_RDONLY)) > 0) {
		p = properties_read(fd);
		close(fd);
	}

	for (i = 0; c[i].key != NULL; i++) {
		if ((c[i].val = getenv(c[i].key)) == NULL && p != NULL)
			c[i].val = property_find(p, c[i].key);
	}

	done = 1;
}

const char *
pkg_config(const char *key)
{
	int i;

	if (done == 0) {
		if (pthread_mutex_lock(&m) != 0)
			err(1, "pthread_mutex_lock()");
		if (done == 0)
			load_config();
		if (pthread_mutex_unlock(&m) != 0)
			err(1, "pthread_mutex_unlock()");
	}

	for (i = 0; c[i].key != NULL; i++) {
		if (strcmp(c[i].key, key) == 0) {
			if (c[i].val != NULL)
				return (c[i].val);
			else
				return (c[i].def);
		}
	}

	return (NULL);
}<|MERGE_RESOLUTION|>--- conflicted
+++ resolved
@@ -19,11 +19,8 @@
 	{ "PACKAGESITE", NULL, NULL},
 	{ "PKG_DBDIR", "/var/db/pkg", NULL},
 	{ "PKG_CACHEDIR", "/var/cache/pkg", NULL},
-<<<<<<< HEAD
 	{ "PKG_MULTIREPOS", "false", NULL },
-=======
 	{ "PORTSDIR", "/usr/ports", NULL },
->>>>>>> 36f2fb5c
 	{ NULL, NULL, NULL}
 };
 
