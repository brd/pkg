--- conflicted
+++ resolved
@@ -19,13 +19,9 @@
 	{ "PKG_CACHEDIR", "/var/cache/pkg", NULL},
 	{ "PORTSDIR", "/usr/ports", NULL },
 	{ "PUBKEY", "/etc/ssl/pkg.pub", NULL },
-<<<<<<< HEAD
-	{ "HANDLE_RC_SCRIPTS", NULL, NULL},
 	{ "PKG_MULTIREPOS", NULL, NULL },
-=======
 	{ "HANDLE_RC_SCRIPTS", NULL, NULL },
 	{ "ASSUME_ALWAYS_YES", NULL, NULL }, 
->>>>>>> aa8557b8
 	{ NULL, NULL, NULL}
 };
 
