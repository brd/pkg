--- conflicted
+++ resolved
@@ -96,31 +96,20 @@
 		"/usr/ports",
 		"Location of the ports collection",
 	},
-<<<<<<< HEAD
-	[PKG_CONFIG_INDEXDIR] = {
-		PKG_CONFIG_STRING,
+	{
+		PKG_STRING,
 		"INDEXDIR",
 		NULL,		/* Default to PORTSDIR unless defined */
 		"Location of the ports INDEX",
 	},
-	[PKG_CONFIG_INDEXFILE] = {
-		PKG_CONFIG_STRING,
+	{
+		PKG_STRING,
 		"INDEXFILE"
 		INDEXFILE,
 		"Filename of the ports INDEX",
 	},
-	[PKG_CONFIG_REPOKEY] = {
-		PKG_CONFIG_STRING,
-		"PUBKEY",
-		NULL,
-		"Public key for authenticating packages from the chosen repository",
-	},
-	[PKG_CONFIG_HANDLE_RC_SCRIPTS] = {
-		PKG_CONFIG_BOOL,
-=======
 	{
 		PKG_BOOL,
->>>>>>> 00e6bf0d
 		"HANDLE_RC_SCRIPTS",
 		"NO",
 		"Automatically handle restarting services",
