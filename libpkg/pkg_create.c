--- conflicted
+++ resolved
@@ -163,7 +163,7 @@
 	archive_write_close(pkg_archive);
 	archive_write_finish(pkg_archive);
 
-	pkgdb_free(&db);
+	pkgdb_close(&db);
 	return (0);
 }
 
@@ -197,17 +197,5 @@
 				return ("txz");
 			}
 	}
-<<<<<<< HEAD
 	return (NULL);
-=======
-
-	archive_write_set_format_pax_restricted(pkg_archive);
-	archive_write_open_filename(pkg_archive, archive_path);
-	pkg_create_from_dir(pkgpath, rootdir, pkg_archive);
-	archive_write_close(pkg_archive);
-	archive_write_finish(pkg_archive);
-
-	pkgdb_close(&db);
-	return (0);
->>>>>>> f938ecdb
 }