#include <sys/param.h>
#include <sys/stat.h>
#include <sys/types.h>

#include <assert.h>
#include <errno.h>
#include <fcntl.h>
#include <libutil.h>
#include <regex.h>
#include <stdlib.h>
#include <stdio.h>
#include <string.h>

#include <sqlite3.h>

#include "pkg.h"
#include "pkg_event.h"
#include "pkg_private.h"
#include "pkgdb.h"
#include "pkg_util.h"

#include "db_upgrades.h"
#define DBVERSION 5

static struct pkgdb_it * pkgdb_it_new(struct pkgdb *, sqlite3_stmt *, int);
static struct pkgdb_it * pkgdb_repos_new(struct pkgdb *);
static void pkgdb_regex(sqlite3_context *, int, sqlite3_value **, int);
static void pkgdb_regex_basic(sqlite3_context *, int, sqlite3_value **);
static void pkgdb_regex_extended(sqlite3_context *, int, sqlite3_value **);
static void pkgdb_regex_delete(void *);
static void pkgdb_pkglt(sqlite3_context *, int, sqlite3_value **);
static void pkgdb_pkggt(sqlite3_context *, int, sqlite3_value **);
static int get_pragma(sqlite3 *, const char *, int64_t *);
static int sql_exec(sqlite3 *, const char *);
static int pkgdb_upgrade(sqlite3 *);
static int pkgdb_rquery_build_search_query(struct sbuf *, match_t, unsigned int);
static void populate_pkg(sqlite3_stmt *stmt, struct pkg *pkg);

static struct column_text_mapping {
	const char * const name;
	int (*set_text)(struct pkg *pkg, pkg_attr, const char *);
	pkg_attr type;
} columns_text[] = {
	{ "origin", pkg_set, PKG_ORIGIN},
	{ "name", pkg_set, PKG_NAME },
	{ "version", pkg_set, PKG_VERSION },
	{ "comment", pkg_set, PKG_COMMENT },
	{ "desc", pkg_set, PKG_DESC },
	{ "message", pkg_set, PKG_MESSAGE },
	{ "arch", pkg_set, PKG_ARCH },
	{ "osversion", pkg_set, PKG_OSVERSION},
	{ "maintainer", pkg_set, PKG_MAINTAINER},
	{ "www", pkg_set, PKG_WWW},
	{ "prefix", pkg_set, PKG_PREFIX},
	{ "cksum", pkg_set, PKG_CKSUM},
	{ "repopath", pkg_set, PKG_REPOPATH},
<<<<<<< HEAD
	{ "dbname", pkg_set, PKG_REPONAME},
=======
	{ "newversion", pkg_set, PKG_NEWVERSION},
>>>>>>> 1c1b4022
	{ NULL, NULL, -1 }
};

static struct column_int_mapping {
	const char * const name;
	int (*set_int)(struct pkg *pkg, int64_t);
} columns_int[] = {
	{ "flatsize", pkg_setflatsize },
	{ "newflatsize", pkg_setnewflatsize },
	{ "pkgsize", pkg_setnewpkgsize },
	{ "licenselogic", pkg_set_licenselogic},
	{ "rowid", pkg_setrowid},
	{ NULL, NULL}
};

static int
loadval(sqlite3 *db, struct pkg *pkg, const char *sql, int flags, int (*pkg_adddata)(struct pkg *pkg, const char *data), void (*pkg_freedata)(struct pkg *pkg))
{
	sqlite3_stmt *stmt;
	int ret;

	if (pkg->flags & flags)
		return (EPKG_OK);

	if (sqlite3_prepare_v2(db, sql, -1, &stmt, NULL) != SQLITE_OK) {
		ERROR_SQLITE(db);
		return (EPKG_FATAL);
	}

	sqlite3_bind_int64(stmt, 1, pkg->rowid);

	while (( ret = sqlite3_step(stmt)) == SQLITE_ROW) {
		pkg_adddata(pkg, sqlite3_column_text(stmt, 0));
	}

	sqlite3_finalize(stmt);

	if (ret != SQLITE_DONE) {
		pkg_freedata(pkg);
		ERROR_SQLITE(db);
		return (EPKG_FATAL);
	}

	pkg->flags |= flags;
	return (EPKG_OK);
}

static void
populate_pkg(sqlite3_stmt *stmt, struct pkg *pkg) {
	int i, icol = 0;
	const char *colname;

	for (icol = 0; icol < sqlite3_column_count(stmt); icol++) {
		colname = sqlite3_column_name(stmt, icol);
		switch (sqlite3_column_type(stmt, icol)) {
			case SQLITE_TEXT:
				for (i = 0; columns_text[i].name != NULL; i++ ) {
					if (!strcmp(columns_text[i].name, colname)) {
						columns_text[i].set_text(pkg, columns_text[i].type, sqlite3_column_text(stmt, icol));
						break;
					}
				}
				if (columns_text[i].name == NULL)
					EMIT_PKG_ERROR("Unknown column %s", colname);
				break;
			case SQLITE_INTEGER:
				for (i = 0; columns_int[i].name != NULL; i++ ) {
					if (!strcmp(columns_int[i].name, colname)) {
						columns_int[i].set_int(pkg, sqlite3_column_int64(stmt, icol));
						break;
					}
				}
				if (columns_int[i].name == NULL)
					EMIT_PKG_ERROR("Unknown column %s", colname);
				break;
			case SQLITE_BLOB:
			case SQLITE_FLOAT:
				EMIT_PKG_ERROR("Wrong type for column: %s", colname);
				/* just ignore currently */
				break;
			case SQLITE_NULL:
				break;
		}
	}
}

static void
pkgdb_regex(sqlite3_context *ctx, int argc, sqlite3_value **argv, int reg_type)
{
	const unsigned char *regex = NULL;
	const unsigned char *str;
	regex_t *re;
	int ret;

	if (argc != 2 || (regex = sqlite3_value_text(argv[0])) == NULL ||
		(str = sqlite3_value_text(argv[1])) == NULL) {
		sqlite3_result_error(ctx, "SQL function regex() called with invalid arguments.\n", -1);
		return;
	}

	re = (regex_t *)sqlite3_get_auxdata(ctx, 0);
	if (re == NULL) {
		re = malloc(sizeof(regex_t));
		if (regcomp(re, regex, reg_type | REG_NOSUB) != 0) {
			sqlite3_result_error(ctx, "Invalid regex\n", -1);
			free(re);
			return;
		}

		sqlite3_set_auxdata(ctx, 0, re, pkgdb_regex_delete);
	}

	ret = regexec(re, str, 0, NULL, 0);
	sqlite3_result_int(ctx, (ret != REG_NOMATCH));
}

static void
pkgdb_regex_basic(sqlite3_context *ctx, int argc, sqlite3_value **argv)
{
	pkgdb_regex(ctx, argc, argv, REG_BASIC);
}

static void
pkgdb_regex_extended(sqlite3_context *ctx, int argc, sqlite3_value **argv)
{
	pkgdb_regex(ctx, argc, argv, REG_EXTENDED);
}

static void
pkgdb_regex_delete(void *p)
{
	regex_t *re = (regex_t *)p;

	regfree(re);
	free(re);
}

static void
pkgdb_pkgcmp(sqlite3_context *ctx, int argc, sqlite3_value **argv, int sign)
{
	const unsigned char *version1 = NULL;
	const unsigned char *version2 = NULL;
	if (argc != 2 || (version1 = sqlite3_value_text(argv[0])) == NULL
			|| (version2 = sqlite3_value_text(argv[1])) == NULL) {
		sqlite3_result_error(ctx, "Invalid comparison\n", -1);
		return;
	}

	sqlite3_result_int(ctx, (pkg_version_cmp(version1, version2) == sign));
}

static void
pkgdb_pkglt(sqlite3_context *ctx, int argc, sqlite3_value **argv)
{
	pkgdb_pkgcmp(ctx, argc, argv, -1);
}

static void
pkgdb_pkggt(sqlite3_context *ctx, int argc, sqlite3_value **argv)
{
	pkgdb_pkgcmp(ctx, argc, argv, 1);
}

static int
pkgdb_upgrade(sqlite3 *sdb)
{
	int64_t db_version = -1;
	const char *sql_upgrade;
	char sql_version[30];
	int i;

	if (get_pragma(sdb, "PRAGMA user_version;", &db_version) != EPKG_OK)
		return (EPKG_FATAL);

	if (db_version == DBVERSION)
		return (EPKG_OK);
	else if (db_version > DBVERSION) {
		EMIT_PKG_ERROR("%s", "database version is newer than libpkg(3)");
		return (EPKG_FATAL);
	}

	while (db_version < DBVERSION) {
		db_version++;

		i = 0;
		sql_upgrade = NULL;
		while (db_upgrades[i].version != -1) {
			if (db_upgrades[i].version == db_version) {
				sql_upgrade = db_upgrades[i].sql;
				break;
			}
			i++;
		}

		/*
		 * We can't find the statements to upgrade to the next version,
		 * maybe because the current version is too old and upgrade support has
		 * been removed.
		 */
		if (sql_upgrade == NULL) {
			EMIT_PKG_ERROR("can not upgrade to db version %" PRId64,
						   db_version);
			return (EPKG_FATAL);
		}

		if (sql_exec(sdb, "BEGIN;") != EPKG_OK)
			return (EPKG_FATAL);

		if (sql_exec(sdb, sql_upgrade) != EPKG_OK)
					return (EPKG_FATAL);

		snprintf(sql_version, sizeof(sql_version),
					"PRAGMA user_version = %" PRId64 ";", db_version);
		if (sql_exec(sdb, sql_version) != EPKG_OK)
			return (EPKG_FATAL);

		if (sql_exec(sdb, "COMMIT;") != EPKG_OK)
			return (EPKG_OK);
	}

	return (EPKG_OK);
}

/*
 * in the database : 
 * scripts.type can be:
 * - 0: PRE_INSTALL
 * - 1: POST_INSTALL
 * - 2: PRE_DEINSTALL
 * - 3: POST_DEINSTALL
 * - 4: PRE_UPGRADE
 * - 5: POST_UPGRADE
 * - 6: INSTALL
 * - 7: DEINSTALL
 * - 8: UPGRADE
 */

static int
pkgdb_init(sqlite3 *sdb)
{
	const char sql[] = ""
	"BEGIN;"
	"CREATE TABLE packages ("
		"id INTEGER PRIMARY KEY,"
		"origin TEXT UNIQUE NOT NULL,"
		"name TEXT NOT NULL,"
		"version TEXT NOT NULL,"
		"comment TEXT NOT NULL,"
		"desc TEXT NOT NULL,"
		"mtree_id INTEGER REFERENCES mtree(id) ON DELETE RESTRICT"
			" ON UPDATE CASCADE,"
		"message TEXT,"
		"arch TEXT NOT NULL,"
		"osversion TEXT NOT NULL,"
		"maintainer TEXT NOT NULL,"
		"www TEXT,"
		"prefix TEXT NOT NULL,"
		"flatsize INTEGER NOT NULL,"
		"automatic INTEGER NOT NULL,"
		"licenselogic INTEGER NOT NULL,"
		"pkg_format_version INTEGER"
	");"
	"CREATE TABLE mtree ("
		"id INTEGER PRIMARY KEY,"
		"content TEXT UNIQUE"
	");"
	"CREATE TABLE scripts ("
		"package_id INTEGER REFERENCES packages(id) ON DELETE CASCADE"
			" ON UPDATE CASCADE,"
		"script TEXT,"
		"type INTEGER,"
		"PRIMARY KEY (package_id, type)"
	");"
	"CREATE TABLE options ("
		"package_id INTEGER REFERENCES packages(id) ON DELETE CASCADE"
			" ON UPDATE CASCADE,"
		"option TEXT,"
		"value TEXT,"
		"PRIMARY KEY (package_id,option)"
	");"
	"CREATE TABLE deps ("
		"origin TEXT NOT NULL,"
		"name TEXT NOT NULL,"
		"version TEXT NOT NULL,"
		"package_id INTEGER REFERENCES packages(id) ON DELETE CASCADE"
			" ON UPDATE CASCADE,"
		"PRIMARY KEY (package_id,origin)"
	");"
	"CREATE TABLE files ("
		"path TEXT PRIMARY KEY,"
		"sha256 TEXT,"
		"package_id INTEGER REFERENCES packages(id) ON DELETE CASCADE"
			" ON UPDATE CASCADE"
	");"
	"CREATE TABLE conflicts ("
		"name TEXT NOT NULL,"
		"package_id INTEGER REFERENCES packages(id) ON DELETE CASCADE"
			" ON UPDATE CASCADE,"
		"PRIMARY KEY (package_id,name)"
	");"
	"CREATE TABLE directories ("
		"id INTEGER PRIMARY KEY,"
		"path TEXT NOT NULL UNIQUE"
	");"
	"CREATE TABLE pkg_directories ("
		"package_id INTEGER REFERENCES packages(id) ON DELETE CASCADE"
			" ON UPDATE CASCADE,"
		"directory_id INTEGER REFERENCES directories(id) ON DELETE RESTRICT"
			" ON UPDATE RESTRICT,"
		"PRIMARY KEY (package_id, directory_id)"
	");"
	"CREATE TABLE categories ("
		"id INTEGER PRIMARY KEY,"
		"name TEXT NOT NULL UNIQUE"
	");"
	"CREATE TABLE pkg_categories ("
		"package_id INTEGER REFERENCES packages(id) ON DELETE CASCADE"
			" ON UPDATE CASCADE,"
		"category_id INTEGER REFERENCES categories(id) ON DELETE RESTRICT"
			" ON UPDATE RESTRICT,"
		"PRIMARY KEY (package_id, category_id)"
	");"
	"CREATE TABLE licenses ("
		"id INTEGER PRIMARY KEY,"
		"name TEXT NOT NULL UNIQUE"
	");"
	"CREATE TABLE pkg_licenses ("
		"package_id INTEGER REFERENCES packages(id) ON DELETE CASCADE"
			" ON UPDATE CASCADE,"
		"license_id INTEGER REFERENCES licenses(id) ON DELETE RESTRICT"
			" ON UPDATE RESTRICT,"
		"PRIMARY KEY (package_id, license_id)"
	");"
	"CREATE TABLE users ("
		"id INTEGER PRIMARY KEY,"
		"name TEXT NOT NULL UNIQUE"
	");"
	"CREATE TABLE pkg_users ("
		"package_id INTEGER REFERENCES packages(id) ON DELETE CASCADE"
			" ON UPDATE CASCADE,"
		"user_id INTEGER REFERENCES users(id) ON DELETE RESTRICT"
			" ON UPDATE RESTRICT,"
		"UNIQUE(package_id, user_id)"
	");"
	"CREATE TABLE groups ("
		"id INTEGER PRIMARY KEY,"
		"name TEXT NOT NULL UNIQUE"
	");"
	"CREATE TABLE pkg_groups ("
		"package_id INTEGER REFERENCES packages(id) ON DELETE CASCADE"
			" ON UPDATE CASCADE,"
		"group_id INTEGER REFERENCES groups(id) ON DELETE RESTRICT"
			" ON UPDATE RESTRICT,"
		"UNIQUE(package_id, group_id)"
	");"
	"PRAGMA user_version = 5;"
	"COMMIT;"
	;

	return (sql_exec(sdb, sql));
}

static struct pkgdb_it *
pkgdb_repos_new(struct pkgdb *db)
{
	sqlite3_stmt *stmt = NULL;

	if (sqlite3_prepare_v2(db->sqlite, "PRAGMA database_list;", -1, &stmt, NULL) != SQLITE_OK) {
		ERROR_SQLITE(db->sqlite);
		return (NULL);
	}
	
	return(pkgdb_it_new(db, stmt, PKG_REMOTE));
}

int
pkgdb_open(struct pkgdb **db, pkgdb_t type)
{
	int retcode = EPKG_OK;
	char *errmsg = NULL;
	char localpath[MAXPATHLEN + 1];
	char remotepath[MAXPATHLEN + 1];
	char tmpbuf[BUFSIZ];
	const char *dbdir = NULL;
	const char *repo_name = NULL;
	struct sbuf *sql = NULL;
	struct pkg_repos *repos = NULL;
	struct pkg_repos_entry *re = NULL;

	dbdir = pkg_config("PKG_DBDIR");

	if ((*db = calloc(1, sizeof(struct pkgdb))) == NULL) {
		EMIT_ERRNO("calloc", "pkgdb");
		return EPKG_FATAL;
	}

	(*db)->type = PKGDB_DEFAULT;

	snprintf(localpath, sizeof(localpath), "%s/local.sqlite", dbdir);
	retcode = access(localpath, R_OK);
	if (retcode == -1) {
		if (errno != ENOENT) {
			EMIT_ERRNO("access", localpath);
			free(*db);
			*db = NULL;
			return (EPKG_FATAL);
		}
		else if (eaccess(dbdir, W_OK) != 0) {
			EMIT_ERRNO("eaccess", dbdir);
			free(*db);
			*db = NULL;
			return (EPKG_FATAL);
		}
	}

	sqlite3_initialize();
	if (sqlite3_open(localpath, &(*db)->sqlite) != SQLITE_OK) {
		ERROR_SQLITE((*db)->sqlite);
		pkgdb_close(*db);
		*db = NULL;
		return (EPKG_FATAL);
	}

	if (type == PKGDB_REMOTE) {
		if ((strcmp(pkg_config("PKG_MULTIREPOS"), "true") == 0) && \
				(pkg_config("PACKAGESITE") == NULL)) {
			fprintf(stderr, "\t/!\\		   WARNING WARNING WARNING		/!\\\n");
			fprintf(stderr, "\t/!\\	     WORKING ON MULTIPLE REPOSITORIES		/!\\\n");
			fprintf(stderr, "\t/!\\  THIS FEATURE IS STILL CONSIDERED EXPERIMENTAL	/!\\\n");
			fprintf(stderr, "\t/!\\		     YOU HAVE BEEN WARNED		/!\\\n\n");

			if (pkg_repos_conf_new(&repos) != EPKG_OK) {
				EMIT_PKG_ERROR("pkg_repos_new: %s", "cannot create multi repo object");
				return (EPKG_FATAL);
			}

			if (pkg_repos_conf_load(repos) != EPKG_OK) {
				EMIT_PKG_ERROR("pkg_repos_load: %s", "cannot load repositories");
				return (EPKG_FATAL);
			}

			sql = sbuf_new_auto();

			while (pkg_repos_conf_next(repos, &re) == EPKG_OK) {
				repo_name = pkg_repos_get_name(re);
				snprintf(remotepath, sizeof(remotepath), "%s/%s.sqlite",
						dbdir, repo_name);

				if (access(remotepath, R_OK) != 0) {
					EMIT_ERRNO("access", remotepath);
					sbuf_finish(sql);
					sbuf_delete(sql);
					return (EPKG_FATAL);
				}

				snprintf(tmpbuf, sizeof(tmpbuf), "ATTACH '%s' AS '%s';", remotepath, repo_name);
				sbuf_cat(sql, tmpbuf);
			}

			sbuf_finish(sql);

			if (sqlite3_exec((*db)->sqlite, sbuf_get(sql), NULL, NULL, &errmsg) != SQLITE_OK) {
				EMIT_PKG_ERROR("sqlite: %s", errmsg);
				sbuf_delete(sql);
				return (EPKG_FATAL);
			}

			sbuf_delete(sql);
			pkg_repos_conf_free(repos);
		} else {
			/*
			 * Working on a single remote repository
			 */

			snprintf(remotepath, sizeof(remotepath), "%s/repo.sqlite", dbdir);

			if (access(remotepath, R_OK) != 0) {
				EMIT_ERRNO("access", remotepath);
				return (EPKG_FATAL);
			}

			sqlite3_snprintf(sizeof(tmpbuf), tmpbuf, "ATTACH '%s' AS remote;", remotepath);

			if (sqlite3_exec((*db)->sqlite, tmpbuf, NULL, NULL, &errmsg) != SQLITE_OK) {
				EMIT_PKG_ERROR("sqlite: %s", errmsg);
				return (EPKG_FATAL);
			}
		}

		(*db)->type = PKGDB_REMOTE;
	}

	/* If the database is missing we have to initialize it */
	if (retcode == -1)
		if ((retcode = pkgdb_init((*db)->sqlite)) != EPKG_OK) {
			ERROR_SQLITE((*db)->sqlite);
			pkgdb_close(*db);
			*db = NULL;
			return (EPKG_FATAL);
		}

	pkgdb_upgrade((*db)->sqlite);

	sqlite3_create_function((*db)->sqlite, "regexp", 2, SQLITE_ANY, NULL,
							pkgdb_regex_basic, NULL, NULL);
	sqlite3_create_function((*db)->sqlite, "eregexp", 2, SQLITE_ANY, NULL,
							pkgdb_regex_extended, NULL, NULL);
	sqlite3_create_function((*db)->sqlite, "pkglt", 2, SQLITE_ANY, NULL,
			pkgdb_pkglt, NULL, NULL);
	sqlite3_create_function((*db)->sqlite, "pkggt", 2, SQLITE_ANY, NULL,
			pkgdb_pkggt, NULL, NULL);

	/*
	 * allow foreign key option which will allow to have clean support for
	 * reinstalling
	 */
	return (sql_exec((*db)->sqlite, "PRAGMA foreign_keys = ON;"));
}

void
pkgdb_close(struct pkgdb *db)
{
	const char *repo_name = NULL;
	char   tmpbuf[BUFSIZ];
	struct sbuf *sql = NULL;
	struct pkgdb_it *it = NULL;

	if (db == NULL)
		return;

	if (db->sqlite != NULL) {
		if (db->type == PKGDB_REMOTE) {
			if ((strcmp(pkg_config("PKG_MULTIREPOS"), "true") == 0) && \
					(pkg_config("PACKAGESITE") == NULL)) {
				/*
				 * Working on multiple remote repositories.
				 * Detach the remote repositories from the main database
				 */
				if ((it = pkgdb_repos_new(db)) == NULL) {
					EMIT_PKG_ERROR("pkgdb_repos_new: %s", "cannot get the attached databases");
					return;
				}

				sql = sbuf_new_auto();

				while ((repo_name = pkgdb_repos_next(it)) != NULL) {
					snprintf(tmpbuf, sizeof(tmpbuf), "DETACH '%s';", repo_name);
					sbuf_cat(sql, tmpbuf);
				}

				sbuf_finish(sql);

				sqlite3_exec(db->sqlite, sbuf_get(sql), NULL, NULL, NULL);

				sbuf_delete(sql);
				pkgdb_it_free(it);
			} else {
				/*
				 * Working on a single remote repository.
				 * Detach it from the main database
				 */
				sqlite3_exec(db->sqlite, "DETACH remote;", NULL, NULL, NULL);
			}
		}

		sqlite3_close(db->sqlite);
	}

	sqlite3_shutdown();
	free(db);
}

static struct pkgdb_it *
pkgdb_it_new(struct pkgdb *db, sqlite3_stmt *s, int type)
{
	struct pkgdb_it *it;

	assert(db != NULL);

	if ((it = malloc(sizeof(struct pkgdb_it))) == NULL) {
		EMIT_ERRNO("malloc", "");
		sqlite3_finalize(s);
		return (NULL);
	}

	it->db = db;
	it->stmt = s;
	it->type = type;
	return (it);
}

const char *
pkgdb_repos_next(struct pkgdb_it *it)
{
	const char *dbname = NULL;

	assert(it != NULL);

	/* 
	 * Skip the 'main' and 'temp' databases
	 */
	switch(sqlite3_step(it->stmt)) {
		case SQLITE_ROW:
			dbname = sqlite3_column_text(it->stmt, 1);
			if ((strcmp(dbname, "main") == 0) || strcmp(dbname, "temp") == 0)
				return (pkgdb_repos_next(it));
			else
				return (dbname);
			break;
		case SQLITE_DONE:
		default:
			return (NULL);
	}

	return (NULL);
}

int
pkgdb_it_next(struct pkgdb_it *it, struct pkg **pkg_p, int flags)
{
	struct pkg *pkg;
	int ret;

	assert(it != NULL);

	switch (sqlite3_step(it->stmt)) {
	case SQLITE_ROW:
		if (*pkg_p == NULL)
			pkg_new(pkg_p, it->type);
		else
			pkg_reset(*pkg_p, it->type);
		pkg = *pkg_p;

		populate_pkg(it->stmt, pkg);

		/* load only for PKG_INSTALLED */
		if (it->type != PKG_INSTALLED)
			return (EPKG_OK);

		if (flags & PKG_LOAD_DEPS)
			if ((ret = pkgdb_loaddeps(it->db, pkg)) != EPKG_OK)
				return (ret);

		if (flags & PKG_LOAD_RDEPS)
			if ((ret = pkgdb_loadrdeps(it->db, pkg)) != EPKG_OK)
				return (ret);

		if (flags & PKG_LOAD_CONFLICTS)
			if ((ret = pkgdb_loadconflicts(it->db, pkg)) != EPKG_OK)
				return (ret);

		if (flags & PKG_LOAD_FILES)
			if ((ret = pkgdb_loadfiles(it->db, pkg)) != EPKG_OK)
				return (ret);

		if (flags & PKG_LOAD_DIRS)
			if ((ret = pkgdb_loaddirs(it->db, pkg)) != EPKG_OK)
				return (ret);

		if (flags & PKG_LOAD_SCRIPTS)
			if ((ret = pkgdb_loadscripts(it->db, pkg)) != EPKG_OK)
				return (ret);

		if (flags & PKG_LOAD_OPTIONS)
			if ((ret = pkgdb_loadoptions(it->db, pkg)) != EPKG_OK)
				return (ret);

		if (flags & PKG_LOAD_MTREE)
			if ((ret = pkgdb_loadmtree(it->db, pkg)) != EPKG_OK)
				return (ret);

		if (flags & PKG_LOAD_CATEGORIES)
			if ((ret = pkgdb_loadcategory(it->db, pkg)) != EPKG_OK)
				return (ret);

		if (flags & PKG_LOAD_LICENSES)
			if ((ret = pkgdb_loadlicense(it->db, pkg)) != EPKG_OK)
				return (ret);

		if (flags & PKG_LOAD_USERS)
			if ((ret = pkgdb_loaduser(it->db, pkg)) != EPKG_OK)
				return (ret);

		if (flags & PKG_LOAD_GROUPS)
			if ((ret = pkgdb_loadgroup(it->db, pkg)) != EPKG_OK)
				return (ret);

		return (EPKG_OK);
	case SQLITE_DONE:
		return (EPKG_END);
	default:
		ERROR_SQLITE(it->db->sqlite);
		return (EPKG_FATAL);
	}
}

void
pkgdb_it_free(struct pkgdb_it *it)
{
	if (it != NULL) {
		sqlite3_finalize(it->stmt);
		free(it);
	}
}

struct pkgdb_it *
pkgdb_query(struct pkgdb *db, const char *pattern, match_t match)
{
	char sql[BUFSIZ];
	sqlite3_stmt *stmt;
	const char *comp = NULL;
	char *checkorigin = NULL;

	assert(match == MATCH_ALL || pattern != NULL);

	if (pattern != NULL)
		checkorigin = strchr(pattern, '/');

	switch (match) {
	case MATCH_ALL:
		comp = "";
		break;
	case MATCH_EXACT:
		if (checkorigin == NULL)
			comp = " WHERE name = ?1 "
				"OR name || \"-\" || version = ?1";
		else
			comp = " WHERE origin = ?1";
		break;
	case MATCH_GLOB:
		if (checkorigin == NULL)
			comp = " WHERE name GLOB ?1 "
				"OR name || \"-\" || version GLOB ?1";
		else
			comp = " WHERE origin GLOB ?1";
		break;
	case MATCH_REGEX:
		if (checkorigin == NULL)
			comp = " WHERE name REGEXP ?1 "
				"OR name || \"-\" || version REGEXP ?1";
		else
			comp = " WHERE origin REGEXP ?1";
		break;
	case MATCH_EREGEX:
		if (checkorigin == NULL)
			comp = " WHERE EREGEXP(?1, name) "
				"OR EREGEXP(?1, name || \"-\" || version)";
		else
			comp = " WHERE EREGEXP(?1, origin)";
		break;
	}

	snprintf(sql, sizeof(sql),
			"SELECT id AS rowid, origin, name, version, comment, desc, "
				"message, arch, osversion, maintainer, www, "
				"prefix, flatsize, licenselogic "
			"FROM packages AS p%s "
			"ORDER BY p.name;", comp);

	if (sqlite3_prepare_v2(db->sqlite, sql, -1, &stmt, NULL) != SQLITE_OK) {
		ERROR_SQLITE(db->sqlite);
		return (NULL);
	}

	if (match != MATCH_ALL)
		sqlite3_bind_text(stmt, 1, pattern, -1, SQLITE_TRANSIENT);

	return (pkgdb_it_new(db, stmt, PKG_INSTALLED));
}

struct pkg *
pkgdb_query_remote(struct pkgdb *db, const char *pattern)
{
	sqlite3_stmt *stmt = NULL;
	sqlite3_stmt *stmt_deps = NULL;
	struct pkg *pkg = NULL;
	struct sbuf *sql = NULL;
	struct pkgdb_it *it = NULL;
	int ret, multi_repos = 0;
	char  tmpbuf[BUFSIZ];
	const char *dbname = NULL;
	const char *basesql = ""
		"SELECT id AS rowid, origin, name, version, comment, desc, "
			"arch, osversion, maintainer, www, pkgsize, "
			"flatsize AS newflatsize, cksum, path AS repopath ";
	const char *multireposql = ""
		"SELECT id, origin, name, version, comment, desc, "
			"arch, osversion, maintainer, www, pkgsize, "
			"flatsize, cksum, path, '%s' AS dbname "
		"FROM '%s'.packages "
		"WHERE origin = ?1 ";
	const char *sql_deps = ""
		"SELECT d.name, d.origin, d.version "
		"FROM '%s'.deps AS d "
		"WHERE d.package_id = ?1 "
			"AND NOT EXISTS (SELECT 1 FROM main.packages AS p "
			"WHERE p.origin = d.origin)";

	assert(db != NULL && db->type == PKGDB_REMOTE);

	sql = sbuf_new_auto();
	sbuf_cat(sql, basesql);

	if ((strcmp(pkg_config("PKG_MULTIREPOS"), "true") == 0) && \
			(pkg_config("PACKAGESITE") == NULL)) {
		/*
		 * Working on multiple remote repositories
		 */

		multi_repos = 1;

		/* add the dbname column to the SELECT */
		sbuf_cat(sql, ", dbname FROM ");

		if ((it = pkgdb_repos_new(db)) == NULL) {
			EMIT_PKG_ERROR("%s", "cannot get the attached databases");
			return (NULL);
		}

		/* get the first repository entry (attached database) */
		if ((dbname = pkgdb_repos_next(it)) != NULL) {
			sbuf_cat(sql, "(");
			snprintf(tmpbuf, sizeof(tmpbuf), multireposql, dbname, dbname);
			sbuf_cat(sql, tmpbuf);
		} else {
			/* there are no remote databases attached */
			sbuf_finish(sql);
			sbuf_delete(sql);
			pkgdb_it_free(it);
			return (NULL);
		}

		while ((dbname = pkgdb_repos_next(it)) != NULL) {
			sbuf_cat(sql, " UNION ");
			snprintf(tmpbuf, sizeof(tmpbuf), multireposql, dbname, dbname);
			sbuf_cat(sql, tmpbuf);
		}

		sbuf_cat(sql, ");");
		sbuf_finish(sql);
		pkgdb_it_free(it);
	} else {
		/* 
		 * Working on a single remote repository
		 */

		sbuf_cat(sql, "FROM remote.packages WHERE origin = ?1;");
		sbuf_finish(sql);
	}

	if (sqlite3_prepare_v2(db->sqlite, sbuf_get(sql), -1, &stmt, NULL) != SQLITE_OK) {
		ERROR_SQLITE(db->sqlite);
		return (NULL);
	}

	sbuf_delete(sql);

	sqlite3_bind_text(stmt, 1, pattern, -1, SQLITE_STATIC);

	ret = sqlite3_step(stmt);
	if (ret != SQLITE_ROW) {
		if (ret != SQLITE_DONE)
			ERROR_SQLITE(db->sqlite);
		goto cleanup;
	}

	pkg_new(&pkg, PKG_REMOTE);

	populate_pkg(stmt, pkg);

	if (multi_repos == 1) {
		/* we do the search of deps only in the repository of pkg */
		snprintf(tmpbuf, sizeof(tmpbuf), sql_deps, pkg_get(pkg, PKG_REPONAME));
	} else {
		/* the search of deps is only in the 'remote' database (PACKAGESITE is set) */
		snprintf(tmpbuf, sizeof(tmpbuf), sql_deps, "remote");
	}

	if (sqlite3_prepare_v2(db->sqlite, tmpbuf, -1, &stmt_deps, NULL) != SQLITE_OK) {
		ERROR_SQLITE(db->sqlite);
		return (NULL);
	}

	sqlite3_bind_int64(stmt_deps, 1, pkg->rowid);
	while ((ret = sqlite3_step(stmt_deps)) == SQLITE_ROW) {
		pkg_adddep(pkg, sqlite3_column_text(stmt_deps, 0),
				   sqlite3_column_text(stmt_deps, 1),
				   sqlite3_column_text(stmt_deps, 2));
	}

	cleanup:
	if (stmt != NULL)
		sqlite3_finalize(stmt);
	if (stmt_deps != NULL)
		sqlite3_finalize(stmt_deps);
	return (pkg);
}

struct pkgdb_it *
pkgdb_query_which(struct pkgdb *db, const char *path)
{
	sqlite3_stmt *stmt;
	const char sql[] = ""
		"SELECT p.rowid, p.origin, p.name, p.version, p.comment, p.desc, "
			"p.message, p.arch, p.osversion, p.maintainer, p.www, "
			"p.prefix, p.flatsize "
			"FROM packages AS p, files AS f "
			"WHERE p.rowid = f.package_id "
				"AND f.path = ?1;";

	if (sqlite3_prepare_v2(db->sqlite, sql, -1, &stmt, NULL) != SQLITE_OK) {
		ERROR_SQLITE(db->sqlite);
		return (NULL);
	}

	sqlite3_bind_text(stmt, 1, path, -1, SQLITE_TRANSIENT);

	return (pkgdb_it_new(db, stmt, PKG_INSTALLED));
}

int
pkgdb_is_dir_used(struct pkgdb *db, const char *dir, int64_t *res)
{
	sqlite3_stmt *stmt;
	int ret;

	const char sql[] = ""
		"SELECT count(package_id) FROM pkg_directories, directories "
		"WHERE directory_id = directories.id AND directories.path = ?1;";

	if (sqlite3_prepare_v2(db->sqlite, sql, -1, &stmt, NULL) != SQLITE_OK) {
		ERROR_SQLITE(db->sqlite);
		return (EPKG_FATAL);
	}

	sqlite3_bind_text(stmt, 1, dir, -1, SQLITE_TRANSIENT);

	ret = sqlite3_step(stmt);

	if (ret == SQLITE_ROW)
		*res = sqlite3_column_int64(stmt, 0);

	sqlite3_finalize(stmt);

	if (ret != SQLITE_ROW) {
		ERROR_SQLITE(db->sqlite);
		return (EPKG_FATAL);
	}
	
	return (EPKG_OK);


}

int
pkgdb_loaddeps(struct pkgdb *db, struct pkg *pkg)
{
	sqlite3_stmt *stmt;
	int ret;
	const char sql[] = ""
	"SELECT p.name, p.origin, p.version "
	"FROM packages AS p, deps AS d "
	"WHERE p.origin = d.origin "
		"AND d.package_id = ?1;";

	assert(pkg->type == PKG_INSTALLED);

	if (pkg->flags & PKG_LOAD_DEPS)
		return (EPKG_OK);

	if (sqlite3_prepare_v2(db->sqlite, sql, -1, &stmt, NULL) != SQLITE_OK) {
		ERROR_SQLITE(db->sqlite);
		return (EPKG_FATAL);
	}

	sqlite3_bind_int64(stmt, 1, pkg->rowid);

	while ((ret = sqlite3_step(stmt)) == SQLITE_ROW) {
		pkg_adddep(pkg, sqlite3_column_text(stmt, 0), sqlite3_column_text(stmt, 1),
				   sqlite3_column_text(stmt, 2));
	}
	sqlite3_finalize(stmt);

	if (ret != SQLITE_DONE) {
		pkg_freedeps(pkg);
		ERROR_SQLITE(db->sqlite);
		return (EPKG_FATAL);
	}

	pkg->flags |= PKG_LOAD_DEPS;
	return (EPKG_OK);
}

int
pkgdb_loadrdeps(struct pkgdb *db, struct pkg *pkg)
{
	sqlite3_stmt *stmt;
	int ret;
	const char sql[] = ""
		"SELECT p.name, p.origin, p.version "
		"FROM packages AS p, deps AS d "
		"WHERE p.rowid = d.package_id "
			"AND d.origin = ?1;";

	assert(pkg->type == PKG_INSTALLED);

	if (pkg->flags & PKG_LOAD_RDEPS)
		return (EPKG_OK);

	if (sqlite3_prepare_v2(db->sqlite, sql, -1, &stmt, NULL) != SQLITE_OK) {
		ERROR_SQLITE(db->sqlite);
		return (EPKG_FATAL);
	}

	sqlite3_bind_text(stmt, 1, pkg_get(pkg, PKG_ORIGIN), -1, SQLITE_STATIC);

	while ((ret = sqlite3_step(stmt)) == SQLITE_ROW) {
		pkg_addrdep(pkg, sqlite3_column_text(stmt, 0), sqlite3_column_text(stmt, 1),
				   sqlite3_column_text(stmt, 2));
	}
	sqlite3_finalize(stmt);

	if (ret != SQLITE_DONE) {
		pkg_freerdeps(pkg);
		ERROR_SQLITE(db->sqlite);
		return (EPKG_FATAL);
	}

	pkg->flags |= PKG_LOAD_RDEPS;
	return (EPKG_OK);
}

int
pkgdb_loadfiles(struct pkgdb *db, struct pkg *pkg)
{
	sqlite3_stmt *stmt;
	int ret;
	const char sql[] = ""
		"SELECT path, sha256 "
		"FROM files "
		"WHERE package_id = ?1 "
		"ORDER BY PATH ASC";

	assert(pkg->type == PKG_INSTALLED);

	if (pkg->flags & PKG_LOAD_FILES)
		return (EPKG_OK);

	if (sqlite3_prepare_v2(db->sqlite, sql, -1, &stmt, NULL) != SQLITE_OK) {
		ERROR_SQLITE(db->sqlite);
		return (EPKG_FATAL);
	}

	sqlite3_bind_int64(stmt, 1, pkg->rowid);

	while ((ret = sqlite3_step(stmt)) == SQLITE_ROW) {
		pkg_addfile(pkg, sqlite3_column_text(stmt, 0), sqlite3_column_text(stmt, 1));
	}
	sqlite3_finalize(stmt);

	if (ret != SQLITE_DONE) {
		pkg_freefiles(pkg);
		ERROR_SQLITE(db->sqlite);
		return (EPKG_FATAL);
	}

	pkg->flags |= PKG_LOAD_FILES;
	return (EPKG_OK);
}

int
pkgdb_loaddirs(struct pkgdb *db, struct pkg *pkg)
{
	const char sql[] = ""
		"SELECT path "
		"FROM pkg_directories, directories "
		"WHERE package_id = ?1 "
		"AND directory_id = directories.id "
		"ORDER by path DESC";

	return (loadval(db->sqlite, pkg, sql, PKG_LOAD_DIRS, pkg_adddir, pkg_freedirs));
}

int
pkgdb_loadlicense(struct pkgdb *db, struct pkg *pkg)
{
	const char sql[] = ""
		"SELECT name "
		"FROM pkg_licenses, licenses "
		"WHERE package_id = ?1 "
		"AND license_id = licenses.id "
		"ORDER by name DESC";

	return (loadval(db->sqlite, pkg, sql, PKG_LOAD_LICENSES, pkg_addlicense, pkg_freelicenses));
}

int
pkgdb_loadcategory(struct pkgdb *db, struct pkg *pkg)
{
	const char sql[] = ""
		"SELECT categories.name "
		"FROM pkg_categories, categories "
		"WHERE package_id = ?1 "
		"AND category_id = categories.id "
		"ORDER by name DESC";

	return (loadval(db->sqlite, pkg, sql, PKG_LOAD_CATEGORIES, pkg_addcategory, pkg_freecategories));
}

int
pkgdb_loaduser(struct pkgdb *db, struct pkg *pkg)
{
	const char sql[] = ""
		"SELECT users.name "
		"FROM pkg_users, users "
		"WHERE packagd_id ?1 "
		"AND user_id = users.id "
		"ORDER by name DESC";

	return (loadval(db->sqlite, pkg, sql, PKG_LOAD_USERS, pkg_adduser, pkg_freeusers));
}

int
pkgdb_loadgroup(struct pkgdb *db, struct pkg *pkg)
{
	const char sql[] = ""
		"SELECT groups.name "
		"FROM pkg_groups, groups "
		"WHERE packagd_id ?1 "
		"AND group_id = groups.id "
		"ORDER by name DESC";

	return (loadval(db->sqlite, pkg, sql, PKG_LOAD_GROUPS, pkg_addgroup, pkg_freegroups));
}

int
pkgdb_loadconflicts(struct pkgdb *db, struct pkg *pkg)
{
	const char sql[] = ""
		"SELECT name "
		"FROM conflicts "
		"WHERE package_id = ?1;";

	assert(pkg->type == PKG_INSTALLED);

	return (loadval(db->sqlite, pkg, sql, PKG_LOAD_CONFLICTS, pkg_addconflict, pkg_freeconflicts));
}

int
pkgdb_loadscripts(struct pkgdb *db, struct pkg *pkg)
{
	sqlite3_stmt *stmt;
	int ret;
	const char sql[] = ""
		"SELECT script, type "
		"FROM scripts "
		"WHERE package_id = ?1";

	assert(pkg->type == PKG_INSTALLED);

	if (pkg->flags & PKG_LOAD_SCRIPTS)
		return (EPKG_OK);

	if (sqlite3_prepare_v2(db->sqlite, sql, -1, &stmt, NULL) != SQLITE_OK) {
		ERROR_SQLITE(db->sqlite);
		return (EPKG_FATAL);
	}

	sqlite3_bind_int64(stmt, 1, pkg->rowid);

	while ((ret = sqlite3_step(stmt)) == SQLITE_ROW) {
		pkg_addscript(pkg, sqlite3_column_text(stmt, 0), sqlite3_column_int(stmt, 1));
	}
	sqlite3_finalize(stmt);

	if (ret != SQLITE_DONE) {
		pkg_freescripts(pkg);
		ERROR_SQLITE(db->sqlite);
		return (EPKG_FATAL);
	}

	pkg->flags |= PKG_LOAD_SCRIPTS;
	return (EPKG_OK);
}

int
pkgdb_loadoptions(struct pkgdb *db, struct pkg *pkg)
{
	sqlite3_stmt *stmt;
	int ret;
	const char sql[] = ""
		"SELECT option, value "
		"FROM options "
		"WHERE package_id = ?1";

	assert(pkg->type == PKG_INSTALLED);

	if (pkg->flags & PKG_LOAD_OPTIONS)
		return (EPKG_OK);

	if (sqlite3_prepare_v2(db->sqlite, sql, -1, &stmt, NULL) != SQLITE_OK) {
		ERROR_SQLITE(db->sqlite);
		return (EPKG_FATAL);
	}

	sqlite3_bind_int64(stmt, 1, pkg->rowid);

	while ((ret = sqlite3_step(stmt)) == SQLITE_ROW) {
		pkg_addoption(pkg, sqlite3_column_text(stmt, 0),
					  sqlite3_column_text(stmt, 1));
	}
	sqlite3_finalize(stmt);

	if (ret != SQLITE_DONE) {
		pkg_freeoptions(pkg);
		ERROR_SQLITE(db->sqlite);
		return (EPKG_FATAL);
	}

	pkg->flags |= PKG_LOAD_OPTIONS;
	return (EPKG_OK);
}

int
pkgdb_loadmtree(struct pkgdb *db, struct pkg *pkg)
{
	const char sql[] = ""
		"SELECT m.content "
		"FROM mtree AS m, packages AS p "
		"WHERE m.id = p.mtree_id "
			" AND p.id = ?1;";

	assert(pkg->type == PKG_INSTALLED);

	return (loadval(db->sqlite, pkg, sql, PKG_LOAD_MTREE, pkg_setmtree, NULL));
}

int
pkgdb_has_flag(struct pkgdb *db, int flag)
{
	return (db->flags & flag);
}

#define	PKGDB_SET_FLAG(db, flag) \
	(db)->flags |= (flag)
#define	PKGDB_UNSET_FLAG(db, flag) \
	(db)->flags &= ~(flag)

int
pkgdb_register_pkg(struct pkgdb *db, struct pkg *pkg)
{
	struct pkg_dep *dep = NULL;
	struct pkg_file *file = NULL;
	struct pkg_dir *dir = NULL;
	struct pkg_conflict *conflict = NULL;
	struct pkg_script *script = NULL;
	struct pkg_option *option = NULL;
	struct pkg_category *category = NULL;
	struct pkg_license *license = NULL;
	struct pkg_user *user = NULL;
	struct pkg_group *group = NULL;

	sqlite3 *s;
	sqlite3_stmt *stmt_pkg = NULL;
	sqlite3_stmt *stmt_mtree = NULL;
	sqlite3_stmt *stmt_dep = NULL;
	sqlite3_stmt *stmt_conflict = NULL;
	sqlite3_stmt *stmt_file = NULL;
	sqlite3_stmt *stmt_script = NULL;
	sqlite3_stmt *stmt_option = NULL;
	sqlite3_stmt *stmt_dirs = NULL;
	sqlite3_stmt *stmt_dir = NULL;
	sqlite3_stmt *stmt_categories = NULL;
	sqlite3_stmt *stmt_cat = NULL;
	sqlite3_stmt *stmt_licenses = NULL;
	sqlite3_stmt *stmt_lic = NULL;
	sqlite3_stmt *stmt_user = NULL;
	sqlite3_stmt *stmt_users = NULL;
	sqlite3_stmt *stmt_groups = NULL;
	sqlite3_stmt *stmt_group = NULL;

	int ret;
	int retcode = EPKG_FATAL;
	int64_t package_id;

	const char sql_begin[] = "BEGIN;";
	const char sql_mtree[] = "INSERT OR IGNORE INTO mtree(content) VALUES(?1);";
	const char sql_dirs[] = "INSERT OR IGNORE INTO directories(path) VALUES(?1);";
	const char sql_pkg[] = ""
		"INSERT OR REPLACE INTO packages( "
			"origin, name, version, comment, desc, message, arch, "
			"osversion, maintainer, www, prefix, flatsize, automatic, licenselogic, "
			"mtree_id) "
		"VALUES( ?1, ?2, ?3, ?4, ?5, ?6, ?7, ?8, ?9, ?10, ?11, ?12, ?13, ?14, "
		"(SELECT id from mtree where content = ?15));";
	const char sql_dep[] = ""
		"INSERT OR ROLLBACK INTO deps (origin, name, version, package_id) "
		"VALUES (?1, ?2, ?3, ?4);";
	const char sql_conflict[] = ""
		"INSERT OR ROLLBACK INTO conflicts (name, package_id) "
		"VALUES (?1, ?2);";
	const char sql_file[] = ""
		"INSERT OR ROLLBACK INTO files (path, sha256, package_id) "
		"VALUES (?1, ?2, ?3);";
	const char sql_script[] = ""
		"INSERT OR ROLLBACK INTO scripts (script, type, package_id) "
		"VALUES (?1, ?2, ?3);";
	const char sql_option[] = ""
		"INSERT OR ROLLBACK INTO options (option, value, package_id) "
		"VALUES (?1, ?2, ?3);";
	const char sql_dir[] = ""
		"INSERT OR ROLLBACK INTO pkg_directories(package_id, directory_id) "
		"VALUES (?1, "
		"(SELECT id FROM directories WHERE path = ?2));";
	const char sql_cat[] = "INSERT OR IGNORE INTO categories(name) VALUES(?1);";
	const char sql_category[] = ""
		"INSERT OR ROLLBACK INTO pkg_categories(package_id, category_id) "
		"VALUES (?1, (SELECT id FROM categories WHERE name = ?2));";
	const char sql_lic[] = "INSERT OR IGNORE INTO licenses(name) VALUES(?1);";
	const char sql_license[] = ""
		"INSERT OR ROLLBACK INTO pkg_licenses(package_id, license_id) "
		"VALUES (?1, (SELECT id FROM licenses WHERE name = ?2));";
	const char sql_user[] = "INSERT OR IGNORE INTO users(name) VALUES(?1);";
	const char sql_users[] = ""
		"INSERT OR ROLLBACK INTO pkg_users(package_id, user_id) "
		"VALUES (?1, (SELECT id FROM users WHERE name = ?2));";
	const char sql_group[] = "INSERT OR IGNORE INTO groups(name) VALUES(?1);";
	const char sql_groups[] = ""
		"INSERT OR ROLLBACK INTO pkg_groups(package_id, group_id) "
		"VALUES (?1, (SELECT id FROM groups WHERE name = ?2));";

	if (pkgdb_has_flag(db, PKGDB_FLAG_IN_FLIGHT)) {
		EMIT_PKG_ERROR("%s", "tried to register a package with an in-flight SQL command");
		return (EPKG_FATAL);
	}

	s = db->sqlite;

	if (sql_exec(s, sql_begin) != EPKG_OK)
		return (EPKG_FATAL);

	PKGDB_SET_FLAG(db, PKGDB_FLAG_IN_FLIGHT);

	/* insert mtree record if any */
	if (sqlite3_prepare_v2(s, sql_mtree, -1, &stmt_mtree, NULL) != SQLITE_OK) {
		ERROR_SQLITE(s);
		goto cleanup;
	}

	sqlite3_bind_text(stmt_mtree, 1, pkg_get(pkg, PKG_MTREE), -1, SQLITE_STATIC);

	if ((ret = sqlite3_step(stmt_mtree)) != SQLITE_DONE) {
		ERROR_SQLITE(s);
		goto cleanup;
	}

	/* Insert package record */
	if (sqlite3_prepare_v2(s, sql_pkg, -1, &stmt_pkg, NULL) != SQLITE_OK) {
		ERROR_SQLITE(s);
		goto cleanup;
	}
	sqlite3_bind_text(stmt_pkg, 1, pkg_get(pkg, PKG_ORIGIN), -1, SQLITE_STATIC);
	sqlite3_bind_text(stmt_pkg, 2, pkg_get(pkg, PKG_NAME), -1, SQLITE_STATIC);
	sqlite3_bind_text(stmt_pkg, 3, pkg_get(pkg, PKG_VERSION), -1, SQLITE_STATIC);
	sqlite3_bind_text(stmt_pkg, 4, pkg_get(pkg, PKG_COMMENT), -1, SQLITE_STATIC);
	sqlite3_bind_text(stmt_pkg, 5, pkg_get(pkg, PKG_DESC), -1, SQLITE_STATIC);
	sqlite3_bind_text(stmt_pkg, 6, pkg_get(pkg, PKG_MESSAGE), -1, SQLITE_STATIC);
	sqlite3_bind_text(stmt_pkg, 7, pkg_get(pkg, PKG_ARCH), -1, SQLITE_STATIC);
	sqlite3_bind_text(stmt_pkg, 8, pkg_get(pkg, PKG_OSVERSION), -1, SQLITE_STATIC);
	sqlite3_bind_text(stmt_pkg, 9, pkg_get(pkg, PKG_MAINTAINER), -1, SQLITE_STATIC);
	sqlite3_bind_text(stmt_pkg, 10, pkg_get(pkg, PKG_WWW), -1, SQLITE_STATIC);
	sqlite3_bind_text(stmt_pkg, 11, pkg_get(pkg, PKG_PREFIX), -1, SQLITE_STATIC);
	sqlite3_bind_int64(stmt_pkg, 12, pkg_flatsize(pkg));
	sqlite3_bind_int(stmt_pkg, 13, pkg_isautomatic(pkg));
	sqlite3_bind_int64(stmt_pkg, 14, pkg_licenselogic(pkg));
	sqlite3_bind_text(stmt_pkg, 15, pkg_get(pkg, PKG_MTREE), -1, SQLITE_STATIC);

	if ((ret = sqlite3_step(stmt_pkg)) != SQLITE_DONE) {
		ERROR_SQLITE(s);
		goto cleanup;
	}

	package_id = sqlite3_last_insert_rowid(s);

	/*
	 * Insert dependencies list
	 */

	if (sqlite3_prepare_v2(s, sql_dep, -1, &stmt_dep, NULL) != SQLITE_OK) {

		ERROR_SQLITE(s);
		goto cleanup;
	}

	while (pkg_deps(pkg, &dep) == EPKG_OK) {
		sqlite3_bind_text(stmt_dep, 1, pkg_dep_origin(dep), -1, SQLITE_STATIC);
		sqlite3_bind_text(stmt_dep, 2, pkg_dep_name(dep), -1, SQLITE_STATIC);
		sqlite3_bind_text(stmt_dep, 3, pkg_dep_version(dep), -1, SQLITE_STATIC);
		sqlite3_bind_int64(stmt_dep, 4, package_id);

		if ((ret = sqlite3_step(stmt_dep)) != SQLITE_DONE) {
			ERROR_SQLITE(s);
			goto cleanup;
		}
		sqlite3_reset(stmt_dep);
	}

	/*
	 * Insert conflicts list
	 */

	if (sqlite3_prepare_v2(s, sql_conflict, -1, &stmt_conflict, NULL) != SQLITE_OK) {
		ERROR_SQLITE(s);
		goto cleanup;
	}

	while (pkg_conflicts(pkg, &conflict) == EPKG_OK) {
		sqlite3_bind_text(stmt_conflict, 1, pkg_conflict_glob(conflict), -1, SQLITE_STATIC);
		sqlite3_bind_int64(stmt_conflict, 2, package_id);

		if ((ret = sqlite3_step(stmt_conflict)) != SQLITE_DONE) {
			ERROR_SQLITE(s);
			goto cleanup;
		}
		sqlite3_reset(stmt_conflict);
	}

	/*
	 * Insert files.
	 */

	if (sqlite3_prepare_v2(s, sql_file, -1, &stmt_file, NULL) != SQLITE_OK) {
		ERROR_SQLITE(s);
		goto cleanup;
	}

	while (pkg_files(pkg, &file) == EPKG_OK) {
		sqlite3_bind_text(stmt_file, 1, pkg_file_path(file), -1, SQLITE_STATIC);
		sqlite3_bind_text(stmt_file, 2, pkg_file_sha256(file), -1, SQLITE_STATIC);
		sqlite3_bind_int64(stmt_file, 3, package_id);

		if ((ret = sqlite3_step(stmt_file)) != SQLITE_DONE) {
			if (ret == SQLITE_CONSTRAINT) {
				    EMIT_PKG_ERROR("sqlite: constraint violation on files.path:"
								   " %s", pkg_file_path(file));
			} else {
				ERROR_SQLITE(s);
			}
			goto cleanup;
		}
		sqlite3_reset(stmt_file);
	}

	/*
	 * Insert dirs.
	 */

	if (sqlite3_prepare_v2(s, sql_dirs, -1, &stmt_dirs, NULL) != SQLITE_OK) {
		ERROR_SQLITE(s);
		goto cleanup;
	}

	if (sqlite3_prepare_v2(s, sql_dir, -1, &stmt_dir, NULL) != SQLITE_OK) {
		ERROR_SQLITE(s);
		goto cleanup;
	}

	while (pkg_dirs(pkg, &dir) == EPKG_OK) {
		sqlite3_bind_text(stmt_dirs, 1, pkg_dir_path(dir), -1, SQLITE_STATIC);
		sqlite3_bind_int64(stmt_dir, 1, package_id);
		sqlite3_bind_text(stmt_dir, 2, pkg_dir_path(dir), -1, SQLITE_STATIC);
			
		if ((ret = sqlite3_step(stmt_dirs)) != SQLITE_DONE) {
			ERROR_SQLITE(s);
			goto cleanup;
		}
		if ((ret = sqlite3_step(stmt_dir)) != SQLITE_DONE) {
			if ( ret == SQLITE_CONSTRAINT) {
				EMIT_PKG_ERROR("sqlite: constraint violation on dirs.path: %s",
			 					pkg_dir_path(dir));
			} else
				ERROR_SQLITE(s);
			goto cleanup;
		}
		sqlite3_reset(stmt_dir);
		sqlite3_reset(stmt_dirs);
	}

	/*
	 * Insert categories
	 */

	if (sqlite3_prepare_v2(s, sql_category, -1, &stmt_cat, NULL) != SQLITE_OK) {
		ERROR_SQLITE(s);
		goto cleanup;
	}
	if (sqlite3_prepare_v2(s, sql_cat, -1, &stmt_categories, NULL) != SQLITE_OK) {
		ERROR_SQLITE(s);
		goto cleanup;
	}

	while (pkg_categories(pkg, &category) == EPKG_OK) {
		sqlite3_bind_text(stmt_categories, 1, pkg_category_name(category), -1, SQLITE_STATIC);
		sqlite3_bind_int64(stmt_cat, 1, package_id);
		sqlite3_bind_text(stmt_cat, 2, pkg_category_name(category), -1, SQLITE_STATIC);

		if ((ret = sqlite3_step(stmt_cat)) != SQLITE_DONE) {
			if (ret == SQLITE_CONSTRAINT) {
				EMIT_PKG_ERROR("sqlite: constraint violation on categories.name: %s",
						pkg_category_name(category));
			} else
				ERROR_SQLITE(s);
			goto cleanup;
		}
		if (( ret = sqlite3_step(stmt_categories)) != SQLITE_DONE) {
			ERROR_SQLITE(s);
			goto cleanup;
		}
		sqlite3_reset(stmt_cat);
		sqlite3_reset(stmt_categories);
	}

	/*
	 * Insert licenses
	 */
	if (sqlite3_prepare_v2(s, sql_lic, -1, &stmt_licenses, NULL) != SQLITE_OK) {
		ERROR_SQLITE(s);
		goto cleanup;
	}
	if (sqlite3_prepare_v2(s, sql_license, -1, &stmt_lic, NULL) != SQLITE_OK) {
		ERROR_SQLITE(s);
		goto cleanup;
	}

	while (pkg_licenses(pkg, &license) == EPKG_OK) {
		sqlite3_bind_text(stmt_licenses, 1, pkg_license_name(license), -1, SQLITE_STATIC);
		sqlite3_bind_int64(stmt_lic, 1, package_id);
		sqlite3_bind_text(stmt_lic, 2, pkg_license_name(license), -1, SQLITE_STATIC);

		if ((ret = sqlite3_step(stmt_lic)) != SQLITE_DONE) {
			if (ret == SQLITE_CONSTRAINT) {
				EMIT_PKG_ERROR("sqlite: constraint violation on licenses.name: %s",
						pkg_license_name(license));
			} else
				ERROR_SQLITE(s);
			goto cleanup;
		}
		if (( ret = sqlite3_step(stmt_licenses)) != SQLITE_DONE) {
			ERROR_SQLITE(s);
			goto cleanup;
		}
		sqlite3_reset(stmt_lic);
		sqlite3_reset(stmt_licenses);
	}

	/*
	 * Insert users
	 */
	if (sqlite3_prepare_v2(s, sql_user, -1, &stmt_user, NULL) != SQLITE_OK) {
		ERROR_SQLITE(s);
		goto cleanup;
	}
	if (sqlite3_prepare_v2(s, sql_users, -1, &stmt_users, NULL) != SQLITE_OK) {
		ERROR_SQLITE(s);
		goto cleanup;
	}

	while (pkg_users(pkg, &user) == EPKG_OK) {
		sqlite3_bind_text(stmt_user, 1, pkg_user_name(user), -1, SQLITE_STATIC);
		sqlite3_bind_int64(stmt_users, 1, package_id);
		sqlite3_bind_text(stmt_users, 2, pkg_user_name(user), -1, SQLITE_STATIC);

		if ((ret = sqlite3_step(stmt_user)) != SQLITE_DONE) {
			if (ret == SQLITE_CONSTRAINT) {
				EMIT_PKG_ERROR("sqlite: constraint violation on users.name: %s",
						pkg_user_name(user));
			} else
				ERROR_SQLITE(s);
			goto cleanup;
		}
		if (( ret = sqlite3_step(stmt_users)) != SQLITE_DONE) {
			ERROR_SQLITE(s);
			goto cleanup;
		}
		sqlite3_reset(stmt_user);
		sqlite3_reset(stmt_users);
	}

	/*
	 * Insert groups
	 */
	if (sqlite3_prepare_v2(s, sql_group, -1, &stmt_group, NULL) != SQLITE_OK) {
		ERROR_SQLITE(s);
		goto cleanup;
	}
	if (sqlite3_prepare_v2(s, sql_groups, -1, &stmt_groups, NULL) != SQLITE_OK) {
		ERROR_SQLITE(s);
		goto cleanup;
	}

	while (pkg_groups(pkg, &group) == EPKG_OK) {
		sqlite3_bind_text(stmt_group, 1, pkg_group_name(group), -1, SQLITE_STATIC);
		sqlite3_bind_int64(stmt_groups, 1, package_id);
		sqlite3_bind_text(stmt_groups, 2, pkg_group_name(group), -1, SQLITE_STATIC);

		if ((ret = sqlite3_step(stmt_group)) != SQLITE_DONE) {
			if (ret == SQLITE_CONSTRAINT) {
				EMIT_PKG_ERROR("sqlite: constraint violation on groups.name: %s",
						pkg_group_name(group));
			} else
				ERROR_SQLITE(s);
			goto cleanup;
		}
		if (( ret = sqlite3_step(stmt_groups)) != SQLITE_DONE) {
			ERROR_SQLITE(s);
			goto cleanup;
		}
		sqlite3_reset(stmt_group);
		sqlite3_reset(stmt_groups);
	}

	/*
	 * Insert scripts
	 */

	if (sqlite3_prepare_v2(s, sql_script, -1, &stmt_script, NULL) != SQLITE_OK) {
		ERROR_SQLITE(s);
		goto cleanup;
	}

	while (pkg_scripts(pkg, &script) == EPKG_OK) {
		sqlite3_bind_text(stmt_script, 1, pkg_script_data(script), -1, SQLITE_STATIC);
		sqlite3_bind_int(stmt_script, 2, pkg_script_type(script));
		sqlite3_bind_int64(stmt_script, 3, package_id);

		if (sqlite3_step(stmt_script) != SQLITE_DONE) {
			ERROR_SQLITE(s);
			goto cleanup;
		}
		sqlite3_reset(stmt_script);
	}

	/*
	 * Insert options
	 */

	if (sqlite3_prepare_v2(s, sql_option, -1, &stmt_option, NULL) != SQLITE_OK) {
		ERROR_SQLITE(s);
		goto cleanup;
	}

	while (pkg_options(pkg, &option) == EPKG_OK) {
		sqlite3_bind_text(stmt_option, 1, pkg_option_opt(option), -1, SQLITE_STATIC);
		sqlite3_bind_text(stmt_option, 2, pkg_option_value(option), -1, SQLITE_STATIC);
		sqlite3_bind_int64(stmt_option, 3, package_id);

		if (sqlite3_step(stmt_option) != SQLITE_DONE) {
			ERROR_SQLITE(s);
			goto cleanup;
		}
		sqlite3_reset(stmt_option);
	}

	retcode = EPKG_OK;

	cleanup:

	if (stmt_mtree != NULL)
		sqlite3_finalize(stmt_mtree);

	if (stmt_pkg != NULL)
		sqlite3_finalize(stmt_pkg);

	if (stmt_dep != NULL)
		sqlite3_finalize(stmt_dep);

	if (stmt_conflict != NULL)
		sqlite3_finalize(stmt_conflict);

	if (stmt_file != NULL)
		sqlite3_finalize(stmt_file);

	if (stmt_script != NULL)
		sqlite3_finalize(stmt_script);

	if (stmt_option != NULL)
		sqlite3_finalize(stmt_option);
	
	if (stmt_dirs != NULL)
		sqlite3_finalize(stmt_dirs);

	if (stmt_dir != NULL)
		sqlite3_finalize(stmt_dir);

	if (stmt_cat != NULL)
		sqlite3_finalize(stmt_cat);

	if (stmt_categories != NULL)
		sqlite3_finalize(stmt_categories);

	if (stmt_lic != NULL)
		sqlite3_finalize(stmt_lic);

	if (stmt_licenses != NULL)
		sqlite3_finalize(stmt_licenses);

	if (stmt_groups != NULL)
		sqlite3_finalize(stmt_groups);

	if (stmt_users != NULL)
		sqlite3_finalize(stmt_users);

	return (retcode);
}

int
pkgdb_register_finale(struct pkgdb *db, int retcode)
{
	int ret = EPKG_OK;
	const char *commands[] = { "COMMIT;", "ROLLBACK;", NULL };
	const char *command;

	if (!pkgdb_has_flag(db, PKGDB_FLAG_IN_FLIGHT)) {
		EMIT_PKG_ERROR("%s", "database command not in flight (misuse)");
		return EPKG_FATAL;
	}

	command = (retcode == EPKG_OK) ? commands[0] : commands[1];
	ret = sql_exec(db->sqlite, command);

	PKGDB_UNSET_FLAG(db, PKGDB_FLAG_IN_FLIGHT);

	return ret;
}

int
pkgdb_unregister_pkg(struct pkgdb *db, const char *origin)
{
	sqlite3_stmt *stmt_del;
	int ret;
	const char sql[] = "DELETE FROM packages WHERE origin = ?1;";

	assert(db != NULL);
	assert(origin != NULL);

	if (sqlite3_prepare_v2(db->sqlite, sql, -1, &stmt_del, NULL) != SQLITE_OK){
		ERROR_SQLITE(db->sqlite);
		return (EPKG_FATAL);
	}

	sqlite3_bind_text(stmt_del, 1, origin, -1, SQLITE_STATIC);

	ret = sqlite3_step(stmt_del);
	sqlite3_finalize(stmt_del);

	if (ret != SQLITE_DONE) {
		ERROR_SQLITE(db->sqlite);
		return (EPKG_FATAL);
	}

	/* cleanup directories */
	if (sql_exec(db->sqlite, "DELETE from directories WHERE id NOT IN (SELECT DISTINCT directory_id FROM pkg_directories);") != EPKG_OK)
		return (EPKG_FATAL);

	if (sql_exec(db->sqlite, "DELETE from categories WHERE id NOT IN (SELECT DISTINCT category_id FROM pkg_categories);") != EPKG_OK)
		return (EPKG_FATAL);

	if (sql_exec(db->sqlite, "DELETE from licenses WHERE id NOT IN (SELECT DISTINCT license_id FROM pkg_licenses);") != EPKG_OK)
		return (EPKG_FATAL);

	if (sql_exec(db->sqlite, "DELETE FROM mtree WHERE id NOT IN (SELECT DISTINCT mtree_id FROM packages);") != EPKG_OK)
		return (EPKG_FATAL);

	if (sql_exec(db->sqlite, "DELETE FROM users WHERE id NOT IN (SELECT DISTINCT user_id FROM pkg_users);") != EPKG_OK)
		return (EPKG_FATAL);

	if (sql_exec(db->sqlite, "DELETE FROM groups WHERE id NOT IN (SELECT DISTINCT group_id FROM pkg_groups);") != EPKG_OK)
		return (EPKG_FATAL);

	return (EPKG_OK);
}

static int
sql_exec(sqlite3 *s, const char *sql)
{
	char *errmsg;

	if (sqlite3_exec(s, sql, NULL, NULL, &errmsg) != SQLITE_OK) {
		EMIT_PKG_ERROR("sqlite: %s", errmsg);
		sqlite3_free(errmsg);
		return (EPKG_FATAL);
	}

	return (EPKG_OK);
}

static int
get_pragma(sqlite3 *s, const char *sql, int64_t *res)
{
	sqlite3_stmt *stmt;
	int ret;

	if (sqlite3_prepare_v2(s, sql, -1, &stmt, NULL) != SQLITE_OK) {
		ERROR_SQLITE(s);
		return (EPKG_OK);
	}

	ret = sqlite3_step(stmt);

	if (ret == SQLITE_ROW)
		*res = sqlite3_column_int64(stmt, 0);

	sqlite3_finalize(stmt);

	if (ret != SQLITE_ROW) {
		ERROR_SQLITE(s);
		return (EPKG_FATAL);
	}

	return (EPKG_OK);
}

int
pkgdb_compact(struct pkgdb *db)
{
	int64_t page_count = 0;
	int64_t freelist_count = 0;

	assert(db != NULL);

	if (get_pragma(db->sqlite, "PRAGMA page_count;", &page_count) != EPKG_OK)
		return (EPKG_FATAL);

	if (get_pragma(db->sqlite, "PRAGMA freelist_count;", &freelist_count) !=
		EPKG_OK)
		return (EPKG_FATAL);

	/*
	 * Only compact if we will save 25% (or more) of the current used space.
	 */
	if (freelist_count / (float)page_count < 0.25)
		return (EPKG_OK);

	return (sql_exec(db->sqlite, "VACUUM;"));
}

struct pkgdb_it *
pkgdb_query_upgrades(struct pkgdb *db)
{
	sqlite3_stmt *stmt;

	if (db->type != PKGDB_REMOTE) {
		EMIT_PKG_ERROR("%s", "remote database not attached (misuse)");
		return (NULL);
	}

	const char sql[] = ""
		"SELECT l.id AS rowid, l.origin AS origin, l.name AS name, l.version AS version, l.comment AS comment, l.desc AS desc, "
		"l.message AS message, l.arch AS arch, l.osversion AS osversion, l.maintainer AS maintainer, "
		"l.www AS www, l.prefix AS prefix, l.flatsize AS flatsize, r.version AS newversion, r.flatsize AS newflatsize, "
		"r.pkgsize AS pkgsize, r.path AS repopath "
		"FROM main.packages AS l, "
		"remote.packages AS r "
		"WHERE l.origin = r.origin "
		"AND PKGLT(l.version, r.version)";

	if (sqlite3_prepare_v2(db->sqlite, sql, -1, &stmt, NULL) != SQLITE_OK) {
		ERROR_SQLITE(db->sqlite);
		return (NULL);
	}

	return (pkgdb_it_new(db, stmt, PKG_UPGRADE));
}

struct pkgdb_it *
pkgdb_query_downgrades(struct pkgdb *db)
{
	sqlite3_stmt *stmt;

	if (db->type != PKGDB_REMOTE) {
		EMIT_PKG_ERROR("%s", "remote database not attached (misuse)");
		return (NULL);
	}

	const char sql[] = ""
		"SELECT l.id AS rowid, l.origin AS origin, l.name AS name, l.version AS version, l.comment AS comment, l.desc AS desc, "
		"l.message AS message, l.arch AS arch, l.osversion AS osversion, l.maintainer AS maintainer, "
		"l.www AS www, l.prefix AS prefix, l.flatsize AS flatsize, r.version AS version, r.flatsize AS newflatsize, "
		"r.pkgsize AS pkgsize, r.path AS repopath "
		"FROM main.packages AS l, "
		"remote.packages AS r "
		"WHERE l.origin = r.origin "
		"AND PKGGT(l.version, r.version)";

	if (sqlite3_prepare_v2(db->sqlite, sql, -1, &stmt, NULL) != SQLITE_OK) {
		ERROR_SQLITE(db->sqlite);
		return (NULL);
	}

	return (pkgdb_it_new(db, stmt, PKG_UPGRADE));
}

struct pkgdb_it *
pkgdb_query_autoremove(struct pkgdb *db)
{
	sqlite3_stmt *stmt;

	const char sql[] = ""
		"SELECT id AS rowid, origin, name, version, comment, desc, "
		"message, arch, osversion, maintainer, www, prefix, "
		"flatsize FROM packages WHERE automatic=1 AND "
		"(SELECT deps.origin FROM deps where deps.origin = packages.origin) "
		"IS NULL";

	if (sqlite3_prepare_v2(db->sqlite, sql, -1, &stmt, NULL) != SQLITE_OK) {
		ERROR_SQLITE(db->sqlite);
		return (NULL);
	}

	return (pkgdb_it_new(db, stmt, PKG_INSTALLED));
}

static int
pkgdb_rquery_build_search_query(struct sbuf *sql, match_t match, unsigned int field)
{
<<<<<<< HEAD
	const char *how = NULL;
	const char *what = NULL;
=======
	sqlite3_stmt *stmt = NULL;
	struct sbuf *sql = sbuf_new_auto();
	const char *what;
	const char *how;

	assert(pattern != NULL && pattern[0] != '\0');

	if (db->type != PKGDB_REMOTE) {
		EMIT_PKG_ERROR("%s", "remote database not attached (misuse)");
		return (NULL);
	}

	sbuf_cat(sql, "SELECT origin, name, version, comment, "
			"desc, arch, arch, osversion, maintainer, www, "
			"flatsize AS newflatsize, pkgsize, cksum, path AS repopath FROM remote.packages");
>>>>>>> 1c1b4022

	switch (match) {
		case MATCH_ALL:
			how = NULL;
			break;
		case MATCH_EXACT:
			how = "%s = ?1";
			break;
		case MATCH_GLOB:
			how = "%s GLOB ?1";
			break;
		case MATCH_REGEX:
			how = "%s REGEXP ?1";
			break;
		case MATCH_EREGEX:
			how = "EREGEXP(?1, %s)";
			break;
	}

	switch(field) {
		case FIELD_NONE:
			what = NULL;
			break;
		case FIELD_ORIGIN:
			what = "origin";
			break;
		case FIELD_NAME:
			what = "name";
			break;
		case FIELD_NAMEVER:
			what = "name || \"-\" || version";
			break;
		case FIELD_COMMENT:
			what = "comment";
			break;
		case FIELD_DESC:
			what = "desc";
			break;
	}

	if (what != NULL && how != NULL)
		sbuf_printf(sql, how, what);

	return (EPKG_OK);
}

struct pkgdb_it *
pkgdb_rquery(struct pkgdb *db, const char *pattern, match_t match, unsigned int field)
{
	const char *dbname = NULL;
	char tmpbuf[BUFSIZ];
	sqlite3_stmt *stmt = NULL;
	struct sbuf *sql = NULL;
	struct pkgdb_it *it = NULL;
	const char *basesql      = "SELECT origin, name, version, comment, "
					"desc, arch, osversion, maintainer, www, "
					"flatsize as newflatsize, pkgsize, cksum, path AS repopath ";
	const char *multireposql = "SELECT origin, name, version, comment, "
					"desc, arch, osversion, maintainer, www, "
					"flatsize, pkgsize, cksum, path, '%s' AS dbname "
					"FROM '%s'.packages WHERE ";

	assert(pattern != NULL && pattern[0] != '\0');

	if (db->type != PKGDB_REMOTE) {
		EMIT_PKG_ERROR("%s", "remote database not attached (misuse)");
		return (NULL);
	}

	sql = sbuf_new_auto();
	sbuf_cat(sql, basesql);

	if ((strcmp(pkg_config("PKG_MULTIREPOS"), "true") == 0) && \
			(pkg_config("PACKAGESITE") == NULL)) {
		/*
		 * Working on multiple remote repositories
		 */

		/* add the dbname column to the SELECT */
		sbuf_cat(sql, ", dbname FROM ");

		if ((it = pkgdb_repos_new(db)) == NULL) {
			EMIT_PKG_ERROR("%s", "cannot get the attached databases");
			return (NULL);
		}

		/* get the first repository entry */
		if ((dbname = pkgdb_repos_next(it)) != NULL) {
			sbuf_cat(sql, "(");
			snprintf(tmpbuf, sizeof(tmpbuf), multireposql, dbname, dbname);
			sbuf_cat(sql, tmpbuf);
			pkgdb_rquery_build_search_query(sql, match, field);
		} else {
			/* there are no remote databases attached */
			sbuf_finish(sql);
			sbuf_delete(sql);
			pkgdb_it_free(it);
			return (NULL);
		}

		while ((dbname = pkgdb_repos_next(it)) != NULL) {
			sbuf_cat(sql, " UNION ");
			snprintf(tmpbuf, sizeof(tmpbuf), multireposql, dbname, dbname);
			sbuf_cat(sql, tmpbuf);
			pkgdb_rquery_build_search_query(sql, match, field);
		}

		sbuf_cat(sql, ");");
		sbuf_finish(sql);
		pkgdb_it_free(it);
	} else {
		/* 
		 * Working on a single remote repository
		 */

		sbuf_cat(sql, "FROM remote.packages WHERE ");
		pkgdb_rquery_build_search_query(sql, match, field);
		sbuf_cat(sql, ";");
		sbuf_finish(sql);
	}

	if (sqlite3_prepare_v2(db->sqlite, sbuf_get(sql), -1, &stmt, NULL) != SQLITE_OK) {
		ERROR_SQLITE(db->sqlite);
		return (NULL);
	}

	sbuf_delete(sql);

	sqlite3_bind_text(stmt, 1, pattern, -1, SQLITE_TRANSIENT);

	return (pkgdb_it_new(db, stmt, PKG_REMOTE));
}<|MERGE_RESOLUTION|>--- conflicted
+++ resolved
@@ -54,11 +54,8 @@
 	{ "prefix", pkg_set, PKG_PREFIX},
 	{ "cksum", pkg_set, PKG_CKSUM},
 	{ "repopath", pkg_set, PKG_REPOPATH},
-<<<<<<< HEAD
 	{ "dbname", pkg_set, PKG_REPONAME},
-=======
 	{ "newversion", pkg_set, PKG_NEWVERSION},
->>>>>>> 1c1b4022
 	{ NULL, NULL, -1 }
 };
 
@@ -1984,26 +1981,8 @@
 static int
 pkgdb_rquery_build_search_query(struct sbuf *sql, match_t match, unsigned int field)
 {
-<<<<<<< HEAD
 	const char *how = NULL;
 	const char *what = NULL;
-=======
-	sqlite3_stmt *stmt = NULL;
-	struct sbuf *sql = sbuf_new_auto();
-	const char *what;
-	const char *how;
-
-	assert(pattern != NULL && pattern[0] != '\0');
-
-	if (db->type != PKGDB_REMOTE) {
-		EMIT_PKG_ERROR("%s", "remote database not attached (misuse)");
-		return (NULL);
-	}
-
-	sbuf_cat(sql, "SELECT origin, name, version, comment, "
-			"desc, arch, arch, osversion, maintainer, www, "
-			"flatsize AS newflatsize, pkgsize, cksum, path AS repopath FROM remote.packages");
->>>>>>> 1c1b4022
 
 	switch (match) {
 		case MATCH_ALL:
@@ -2060,7 +2039,7 @@
 	struct pkgdb_it *it = NULL;
 	const char *basesql      = "SELECT origin, name, version, comment, "
 					"desc, arch, osversion, maintainer, www, "
-					"flatsize as newflatsize, pkgsize, cksum, path AS repopath ";
+					"flatsize AS newflatsize, pkgsize, cksum, path AS repopath ";
 	const char *multireposql = "SELECT origin, name, version, comment, "
 					"desc, arch, osversion, maintainer, www, "
 					"flatsize, pkgsize, cksum, path, '%s' AS dbname "
