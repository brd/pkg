--- conflicted
+++ resolved
@@ -30,14 +30,8 @@
 static void pkgdb_pkglt(sqlite3_context *, int, sqlite3_value **);
 static void pkgdb_pkggt(sqlite3_context *, int, sqlite3_value **);
 static int get_pragma(sqlite3 *, const char *, int64_t *);
-<<<<<<< HEAD
-static int sql_exec(sqlite3 *, const char *);
-static int pkgdb_upgrade(sqlite3 *);
-static int pkgdb_rquery_build_search_query(struct sbuf *, match_t, unsigned int);
+static int pkgdb_upgrade(struct pkgdb *);
 static int pkgdb_repos_new(struct pkgdb *, struct pkg_repos **);
-=======
-static int pkgdb_upgrade(struct pkgdb *);
->>>>>>> 8c29ec78
 static void populate_pkg(sqlite3_stmt *stmt, struct pkg *pkg);
 static int create_temporary_pkgjobs(sqlite3 *);
 
@@ -483,28 +477,15 @@
 int
 pkgdb_open(struct pkgdb **db_p, pkgdb_t type)
 {
-<<<<<<< HEAD
-	int retcode = EPKG_OK;
-	char *errmsg = NULL;
+	struct pkgdb *db;
+	struct pkg_repos *repos = NULL;
+	struct pkg_repos_entry *re = NULL;
 	char localpath[MAXPATHLEN + 1];
 	char remotepath[MAXPATHLEN + 1];
-	char tmpbuf[BUFSIZ];
 	const char *dbdir = NULL;
 	const char *repo_name = NULL;
+	char tmpbuf[BUFSIZ];
 	struct sbuf *sql = NULL;
-	struct pkg_repos *repos = NULL;
-	struct pkg_repos_entry *re = NULL;
-
-	dbdir = pkg_config("PKG_DBDIR");
-
-	if ((*db = calloc(1, sizeof(struct pkgdb))) == NULL) {
-		pkg_emit_errno("calloc", "pkgdb");
-=======
-	struct pkgdb *db;
-	char localpath[MAXPATHLEN + 1];
-	char remotepath[MAXPATHLEN + 1];
-	char sql[BUFSIZ];
-	const char *dbdir;
 	bool create = false;
 
 	/*
@@ -517,7 +498,6 @@
 
 	if ((db = calloc(1, sizeof(struct pkgdb))) == NULL) {
 		pkg_emit_errno("malloc", "pkgdb");
->>>>>>> 8c29ec78
 		return EPKG_FATAL;
 	}
 
@@ -547,72 +527,6 @@
 		return (EPKG_FATAL);
 	}
 
-<<<<<<< HEAD
-	if (type == PKGDB_REMOTE) {
-		if (pkg_config("PACKAGESITE") == NULL) {
-			fprintf(stderr, "\t/!\\		   WARNING WARNING WARNING		/!\\\n");
-			fprintf(stderr, "\t/!\\	     WORKING ON MULTIPLE REPOSITORIES		/!\\\n");
-			fprintf(stderr, "\t/!\\  THIS FEATURE IS STILL CONSIDERED EXPERIMENTAL	/!\\\n");
-			fprintf(stderr, "\t/!\\		     YOU HAVE BEEN WARNED		/!\\\n\n");
-
-			if (pkg_repos_new(&repos) != EPKG_OK) {
-				pkg_emit_error("pkg_repos_new: %s", "cannot create multi repo object");
-				return (EPKG_FATAL);
-			}
-
-			if (pkg_repos_load(repos) != EPKG_OK) {
-				pkg_emit_error("pkg_repos_load: %s", "cannot load repositories");
-				return (EPKG_FATAL);
-			}
-
-			sql = sbuf_new_auto();
-
-			while (pkg_repos_next(repos, &re) == EPKG_OK) {
-				repo_name = pkg_repos_get_name(re);
-				snprintf(remotepath, sizeof(remotepath), "%s/%s.sqlite",
-						dbdir, repo_name);
-
-				if (access(remotepath, R_OK) != 0) {
-					pkg_emit_errno("access", remotepath);
-					sbuf_finish(sql);
-					sbuf_delete(sql);
-					return (EPKG_FATAL);
-				}
-
-				snprintf(tmpbuf, sizeof(tmpbuf), "ATTACH '%s' AS '%s';", remotepath, repo_name);
-				sbuf_cat(sql, tmpbuf);
-			}
-
-			sbuf_finish(sql);
-
-			if (sqlite3_exec((*db)->sqlite, sbuf_get(sql), NULL, NULL, &errmsg) != SQLITE_OK) {
-				pkg_emit_error("sqlite: %s", errmsg);
-				sbuf_delete(sql);
-				return (EPKG_FATAL);
-			}
-
-			sbuf_delete(sql);
-			pkg_repos_free(repos);
-		} else {
-			/*
-			 * Working on a single remote repository
-			 */
-
-			snprintf(remotepath, sizeof(remotepath), "%s/repo.sqlite", dbdir);
-
-			if (access(remotepath, R_OK) != 0) {
-				pkg_emit_error("access", remotepath);
-				return (EPKG_FATAL);
-			}
-
-			sqlite3_snprintf(sizeof(tmpbuf), tmpbuf, "ATTACH '%s' AS remote;", remotepath);
-
-			if (sqlite3_exec((*db)->sqlite, tmpbuf, NULL, NULL, &errmsg) != SQLITE_OK) {
-				pkg_emit_error("sqlite: %s", errmsg);
-				return (EPKG_FATAL);
-			}
-		}
-=======
 	/* If the database is missing we have to initialize it */
 	if (create == true)
 		if (pkgdb_init(db->sqlite) != EPKG_OK) {
@@ -622,7 +536,6 @@
 
 	if (eaccess(localpath, W_OK) == 0)
 		db->writable = 1;
->>>>>>> 8c29ec78
 
 	if (pkgdb_upgrade(db) != EPKG_OK) {
 		pkgdb_close(db);
@@ -648,19 +561,72 @@
 	}
 
 	if (type == PKGDB_REMOTE) {
-		snprintf(remotepath, sizeof(remotepath), "%s/repo.sqlite", dbdir);
-
-		if (access(remotepath, R_OK) != 0) {
-			pkg_emit_errno("access", remotepath);
-			pkgdb_close(db);
-			return (EPKG_FATAL);
-		}
-
-		sqlite3_snprintf(sizeof(sql), sql, "ATTACH \"%s\" AS remote;", remotepath);
-
-		if (sql_exec(db->sqlite, sql) != EPKG_OK) {
-			pkgdb_close(db);
-			return (EPKG_FATAL);
+		if (pkg_config("PACKAGESITE") == NULL) {
+			fprintf(stderr, "\t/!\\		   WARNING WARNING WARNING		/!\\\n");
+			fprintf(stderr, "\t/!\\	     WORKING ON MULTIPLE REPOSITORIES		/!\\\n");
+			fprintf(stderr, "\t/!\\  THIS FEATURE IS STILL CONSIDERED EXPERIMENTAL	/!\\\n");
+			fprintf(stderr, "\t/!\\		     YOU HAVE BEEN WARNED		/!\\\n\n");
+
+			if (pkg_repos_new(&repos) != EPKG_OK) {
+				pkg_emit_error("pkg_repos_new: %s", "cannot create multi repo object");
+				pkgdb_close(db);
+				return (EPKG_FATAL);
+			}
+
+			if (pkg_repos_load(repos) != EPKG_OK) {
+				pkg_emit_error("pkg_repos_load: %s", "cannot load repositories");
+				pkgdb_close(db);
+				return (EPKG_FATAL);
+			}
+
+			sql = sbuf_new_auto();
+
+			while (pkg_repos_next(repos, &re) == EPKG_OK) {
+				repo_name = pkg_repos_get_name(re);
+				snprintf(remotepath, sizeof(remotepath), "%s/%s.sqlite",
+						dbdir, repo_name);
+
+				if (access(remotepath, R_OK) != 0) {
+					pkg_emit_errno("access", remotepath);
+					sbuf_finish(sql);
+					sbuf_delete(sql);
+					pkgdb_close(db);
+					return (EPKG_FATAL);
+				}
+
+				snprintf(tmpbuf, sizeof(tmpbuf), "ATTACH '%s' AS '%s';", remotepath, repo_name);
+				sbuf_cat(sql, tmpbuf);
+			}
+
+			sbuf_finish(sql);
+
+			if (sql_exec(db->sqlite, sbuf_get(sql)) != EPKG_OK) {
+				sbuf_delete(sql);
+				pkgdb_close(db);
+				return (EPKG_FATAL);
+			}
+
+			sbuf_delete(sql);
+			pkg_repos_free(repos);
+		} else {
+			/*
+			 * Working on a single remote repository
+			 */
+
+			snprintf(remotepath, sizeof(remotepath), "%s/repo.sqlite", dbdir);
+
+			if (access(remotepath, R_OK) != 0) {
+				pkg_emit_errno("access", remotepath);
+				pkgdb_close(db);
+				return (EPKG_FATAL);
+			}
+
+			sqlite3_snprintf(sizeof(tmpbuf), tmpbuf, "ATTACH '%s' AS remote;", remotepath);
+
+			if (sql_exec(db->sqlite, tmpbuf) != EPKG_OK) {
+				pkgdb_close(db);
+				return (EPKG_FATAL);
+			}
 		}
 	}
 
@@ -700,7 +666,7 @@
 				}
 
 				sbuf_finish(sql);
-				sqlite3_exec(db->sqlite, sbuf_get(sql), NULL, NULL, NULL);
+				sql_exec(db->sqlite, sbuf_get(sql));
 				sbuf_delete(sql);
 				pkg_repos_free(repos);
 			} else {
@@ -708,7 +674,7 @@
 				 * Working on a single remote repository.
 				 * Detach it from the main database
 				 */
-				sqlite3_exec(db->sqlite, "DETACH remote;", NULL, NULL, NULL);
+				sql_exec(db->sqlite, "DETACH remote;");
 			}
 		}
 
@@ -963,24 +929,10 @@
 
 	assert(db != NULL && pkg != NULL);
 
-<<<<<<< HEAD
-	if (pkg->type == PKG_UPGRADE || pkg->type == PKG_REMOTE)
+	if (pkg->type == PKG_REMOTE)
 		snprintf(sql, sizeof(sql), basesql, pkg_get(pkg, PKG_REPONAME));
 	else
 		snprintf(sql, sizeof(sql), basesql, "main");
-=======
-	if (pkg->type == PKG_REMOTE) {
-		sql = ""
-			"SELECT d.name, d.origin, d.version "
-			"FROM remote.deps AS d "
-			"WHERE d.package_id = ?1;";
-	} else {
-		sql = ""
-			"SELECT d.name, d.origin, d.version "
-			"FROM main.deps AS d "
-			"WHERE d.package_id = ?1;";
-	}
->>>>>>> 8c29ec78
 
 	if (pkg->flags & PKG_LOAD_DEPS)
 		return (EPKG_OK);
@@ -1133,7 +1085,7 @@
 	char sql[BUFSIZ];
 	const char *reponame = NULL;
 	const char *basesql = "" 
-			"SELECT l.name "
+			"SELECT name "
 			"FROM '%s'.pkg_licenses, '%s'.licenses AS l "
 			"WHERE package_id = ?1 "
 			"AND license_id = l.id "
@@ -1141,29 +1093,11 @@
 
 	assert(db != NULL && pkg != NULL);
 
-<<<<<<< HEAD
-	if (pkg->type == PKG_UPGRADE || pkg->type == PKG_REMOTE) {
+	if (pkg->type == PKG_REMOTE) {
 		reponame = pkg_get(pkg, PKG_REPONAME);
 		snprintf(sql, sizeof(sql), basesql, reponame, reponame);
 	} else
 		snprintf(sql, sizeof(sql), basesql, "main", "main");
-=======
-	if (pkg->type == PKG_REMOTE) {
-		sql = ""
-			"SELECT name "
-			"FROM remote.pkg_licenses, remote.licenses AS l "
-			"WHERE package_id = ?1 "
-			"AND license_id = l.id "
-			"ORDER by name DESC";
-	} else {
-		sql = ""
-			"SELECT name "
-			"FROM main.pkg_licenses, main.licenses AS l "
-			"WHERE package_id = ?1 "
-			"AND license_id = l.id "
-			"ORDER by name DESC";
-	}
->>>>>>> 8c29ec78
 
 	return (loadval(db->sqlite, pkg, sql, PKG_LOAD_LICENSES, pkg_addlicense, PKG_LICENSES));
 }
@@ -1171,25 +1105,9 @@
 int
 pkgdb_loadcategory(struct pkgdb *db, struct pkg *pkg)
 {
-<<<<<<< HEAD
 	char sql[BUFSIZ];
 	const char *reponame = NULL;
 	const char *basesql = ""
-=======
-	const char *sql = NULL;
-
-	assert(db != NULL && pkg != NULL);
-
-	if (pkg->type == PKG_REMOTE) {
-		sql = ""
-			"SELECT name "
-			"FROM remote.pkg_categories, remote.categories AS c "
-			"WHERE package_id = ?1 "
-			"AND category_id = c.id "
-			"ORDER by name DESC";
-	} else {
-		sql = ""
->>>>>>> 8c29ec78
 			"SELECT name "
 			"FROM '%s'.pkg_categories, '%s'.categories AS c "
 			"WHERE package_id = ?1 "
@@ -1198,7 +1116,7 @@
 
 	assert(db != NULL && pkg != NULL);
 
-	if (pkg->type == PKG_UPGRADE || pkg->type == PKG_REMOTE) {
+	if (pkg->type == PKG_REMOTE) {
 		reponame = pkg_get(pkg, PKG_REPONAME);
 		snprintf(sql, sizeof(sql), basesql, reponame, reponame);
 	} else
@@ -1293,24 +1211,9 @@
 pkgdb_loadoptions(struct pkgdb *db, struct pkg *pkg)
 {
 	sqlite3_stmt *stmt = NULL;
-<<<<<<< HEAD
 	int ret = EPKG_OK;
 	char sql[BUFSIZ];
 	const char *basesql = ""
-=======
-	int ret;
-	const char *sql = NULL;
-
-	assert(db != NULL && pkg != NULL);
-
-	if (pkg->type == PKG_REMOTE) {
-		sql = ""
-		"SELECT option, value "
-		"FROM remote.options "
-		"WHERE package_id = ?1";
-	} else {
-		sql = ""
->>>>>>> 8c29ec78
 		"SELECT option, value "
 		"FROM '%s'.options "
 		"WHERE package_id = ?1";
@@ -1320,7 +1223,7 @@
 	if (pkg->flags & PKG_LOAD_OPTIONS)
 		return (EPKG_OK);
 
-	if (pkg->type == PKG_UPGRADE || pkg->type == PKG_REMOTE)
+	if (pkg->type == PKG_REMOTE)
 		snprintf(sql, sizeof(sql), basesql, pkg_get(pkg, PKG_REPONAME));
 	else
 		snprintf(sql, sizeof(sql), basesql, "main");
