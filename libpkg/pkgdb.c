#include <sys/param.h>
#include <sys/stat.h>
#include <sys/types.h>

#include <assert.h>
#include <errno.h>
#include <fcntl.h>
#include <libutil.h>
#include <regex.h>
#include <stdlib.h>
#include <stdio.h>
#include <stdbool.h>
#include <string.h>

#include <sqlite3.h>

#include "pkg.h"
#include "pkg_event.h"
#include "pkg_private.h"
#include "pkgdb.h"
#include "pkg_util.h"

#include "db_upgrades.h"
#define DBVERSION 7

static struct pkgdb_it * pkgdb_it_new(struct pkgdb *, sqlite3_stmt *, int);
static void pkgdb_regex(sqlite3_context *, int, sqlite3_value **, int);
static void pkgdb_regex_basic(sqlite3_context *, int, sqlite3_value **);
static void pkgdb_regex_extended(sqlite3_context *, int, sqlite3_value **);
static void pkgdb_regex_delete(void *);
static void pkgdb_pkglt(sqlite3_context *, int, sqlite3_value **);
static void pkgdb_pkggt(sqlite3_context *, int, sqlite3_value **);
static int get_pragma(sqlite3 *, const char *, int64_t *);
static int pkgdb_upgrade(struct pkgdb *);
static int pkgdb_repos_new(struct pkgdb *, struct pkg_repos **);
static void populate_pkg(sqlite3_stmt *stmt, struct pkg *pkg);
static int create_temporary_pkgjobs(sqlite3 *);

static struct column_text_mapping {
	const char * const name;
	int (*set_text)(struct pkg *pkg, pkg_attr, const char *);
	pkg_attr type;
} columns_text[] = {
	{ "origin", pkg_set, PKG_ORIGIN},
	{ "name", pkg_set, PKG_NAME },
	{ "version", pkg_set, PKG_VERSION },
	{ "comment", pkg_set, PKG_COMMENT },
	{ "desc", pkg_set, PKG_DESC },
	{ "message", pkg_set, PKG_MESSAGE },
	{ "arch", pkg_set, PKG_ARCH },
	{ "osversion", pkg_set, PKG_OSVERSION},
	{ "maintainer", pkg_set, PKG_MAINTAINER},
	{ "www", pkg_set, PKG_WWW},
	{ "prefix", pkg_set, PKG_PREFIX},
	{ "cksum", pkg_set, PKG_CKSUM},
	{ "repopath", pkg_set, PKG_REPOPATH},
	{ "dbname", pkg_set, PKG_REPONAME},
	{ "newversion", pkg_set, PKG_NEWVERSION},
	{ NULL, NULL, -1 }
};

static struct column_int_mapping {
	const char * const name;
	int (*set_int)(struct pkg *pkg, int64_t);
} columns_int[] = {
	{ "flatsize", pkg_set_flatsize },
	{ "newflatsize", pkg_set_newflatsize },
	{ "pkgsize", pkg_set_newpkgsize },
	{ "licenselogic", pkg_set_licenselogic},
	{ "rowid", pkg_set_rowid},
	{ "id", pkg_set_rowid },
	{ "weight", NULL },
	{ NULL, NULL}
};

static int
load_val(sqlite3 *db, struct pkg *pkg, const char *sql, int flags, int (*pkg_adddata)(struct pkg *pkg, const char *data), int list)
{
	sqlite3_stmt *stmt;
	int ret;

	assert(db != NULL && pkg != NULL);

	if (pkg->flags & flags)
		return (EPKG_OK);

	if (sqlite3_prepare_v2(db, sql, -1, &stmt, NULL) != SQLITE_OK) {
		ERROR_SQLITE(db);
		return (EPKG_FATAL);
	}

	sqlite3_bind_int64(stmt, 1, pkg->rowid);

	while (( ret = sqlite3_step(stmt)) == SQLITE_ROW) {
		pkg_adddata(pkg, sqlite3_column_text(stmt, 0));
	}

	sqlite3_finalize(stmt);

	if (ret != SQLITE_DONE) {
		if (list != -1)
			pkg_list_free(pkg, list);
		ERROR_SQLITE(db);
		return (EPKG_FATAL);
	}

	pkg->flags |= flags;
	return (EPKG_OK);
}

static void
populate_pkg(sqlite3_stmt *stmt, struct pkg *pkg) {
	int i, icol = 0;
	const char *colname;

	assert(stmt != NULL);

	for (icol = 0; icol < sqlite3_column_count(stmt); icol++) {
		colname = sqlite3_column_name(stmt, icol);
		switch (sqlite3_column_type(stmt, icol)) {
			case SQLITE_TEXT:
				for (i = 0; columns_text[i].name != NULL; i++ ) {
					if (!strcmp(columns_text[i].name, colname)) {
						columns_text[i].set_text(pkg, columns_text[i].type, sqlite3_column_text(stmt, icol));
						break;
					}
				}
				if (columns_text[i].name == NULL)
					pkg_emit_error("Unknown column %s", colname);
				break;
			case SQLITE_INTEGER:
				for (i = 0; columns_int[i].name != NULL; i++ ) {
					if (!strcmp(columns_int[i].name, colname)) {
						if (columns_int[i].set_int != NULL)
							columns_int[i].set_int(pkg, sqlite3_column_int64(stmt, icol));
						break;
					}
				}
				if (strcmp(colname, "automatic") == 0) {
					if (sqlite3_column_int64(stmt, icol) == 1)
						pkg_set_automatic(pkg);
					break;
				}
				if (columns_int[i].name == NULL)
					pkg_emit_error("Unknown column %s", colname);
				break;
			case SQLITE_BLOB:
			case SQLITE_FLOAT:
				pkg_emit_error("Wrong type for column: %s", colname);
				/* just ignore currently */
				break;
			case SQLITE_NULL:
				break;
		}
	}
}

static void
pkgdb_regex(sqlite3_context *ctx, int argc, sqlite3_value **argv, int reg_type)
{
	const unsigned char *regex = NULL;
	const unsigned char *str;
	regex_t *re;
	int ret;

	if (argc != 2 || (regex = sqlite3_value_text(argv[0])) == NULL ||
		(str = sqlite3_value_text(argv[1])) == NULL) {
		sqlite3_result_error(ctx, "SQL function regex() called with invalid arguments.\n", -1);
		return;
	}

	re = (regex_t *)sqlite3_get_auxdata(ctx, 0);
	if (re == NULL) {
		re = malloc(sizeof(regex_t));
		if (regcomp(re, regex, reg_type | REG_NOSUB) != 0) {
			sqlite3_result_error(ctx, "Invalid regex\n", -1);
			free(re);
			return;
		}

		sqlite3_set_auxdata(ctx, 0, re, pkgdb_regex_delete);
	}

	ret = regexec(re, str, 0, NULL, 0);
	sqlite3_result_int(ctx, (ret != REG_NOMATCH));
}

static void
pkgdb_regex_basic(sqlite3_context *ctx, int argc, sqlite3_value **argv)
{
	pkgdb_regex(ctx, argc, argv, REG_BASIC);
}

static void
pkgdb_regex_extended(sqlite3_context *ctx, int argc, sqlite3_value **argv)
{
	pkgdb_regex(ctx, argc, argv, REG_EXTENDED);
}

static void
pkgdb_regex_delete(void *p)
{
	regex_t *re = (regex_t *)p;

	regfree(re);
	free(re);
}

static void
pkgdb_pkgcmp(sqlite3_context *ctx, int argc, sqlite3_value **argv, int sign)
{
	const unsigned char *version1 = NULL;
	const unsigned char *version2 = NULL;
	if (argc != 2 || (version1 = sqlite3_value_text(argv[0])) == NULL
			|| (version2 = sqlite3_value_text(argv[1])) == NULL) {
		sqlite3_result_error(ctx, "Invalid comparison\n", -1);
		return;
	}

	sqlite3_result_int(ctx, (pkg_version_cmp(version1, version2) == sign));
}

static void
pkgdb_pkglt(sqlite3_context *ctx, int argc, sqlite3_value **argv)
{
	pkgdb_pkgcmp(ctx, argc, argv, -1);
}

static void
pkgdb_pkggt(sqlite3_context *ctx, int argc, sqlite3_value **argv)
{
	pkgdb_pkgcmp(ctx, argc, argv, 1);
}

static int
pkgdb_upgrade(struct pkgdb *db)
{
	int64_t db_version = -1;
	const char *sql_upgrade;
	int i;

	assert(db != NULL);

	if (get_pragma(db->sqlite, "PRAGMA user_version;", &db_version) != EPKG_OK)
		return (EPKG_FATAL);

	if (db_version == DBVERSION)
		return (EPKG_OK);
	else if (db_version > DBVERSION) {
		pkg_emit_error("database version is newer than libpkg(3)");
		return (EPKG_FATAL);
	}

	while (db_version < DBVERSION) {
		if (db->writable != 1) {
			pkg_emit_error("The database is outdated and opened readonly");
			return (EPKG_FATAL);
		}
		db_version++;

		i = 0;
		sql_upgrade = NULL;
		while (db_upgrades[i].version != -1) {
			if (db_upgrades[i].version == db_version) {
				sql_upgrade = db_upgrades[i].sql;
				break;
			}
			i++;
		}

		/*
		 * We can't find the statements to upgrade to the next version,
		 * maybe because the current version is too old and upgrade support has
		 * been removed.
		 */
		if (sql_upgrade == NULL) {
			pkg_emit_error("can not upgrade to db version %" PRId64,
						   db_version);
			return (EPKG_FATAL);
		}

		if (sql_exec(db->sqlite, "BEGIN;") != EPKG_OK)
			return (EPKG_FATAL);

		if (sql_exec(db->sqlite, sql_upgrade) != EPKG_OK)
			return (EPKG_FATAL);

		if (sql_exec(db->sqlite, "PRAGMA user_version = %" PRId64 ";", db_version) != EPKG_OK)
			return (EPKG_FATAL);

		if (sql_exec(db->sqlite, "COMMIT;") != EPKG_OK)
			return (EPKG_OK);
	}

	return (EPKG_OK);
}

/*
 * in the database : 
 * scripts.type can be:
 * - 0: PRE_INSTALL
 * - 1: POST_INSTALL
 * - 2: PRE_DEINSTALL
 * - 3: POST_DEINSTALL
 * - 4: PRE_UPGRADE
 * - 5: POST_UPGRADE
 * - 6: INSTALL
 * - 7: DEINSTALL
 * - 8: UPGRADE
 */

static int
pkgdb_init(sqlite3 *sdb)
{
	const char sql[] = ""
	"BEGIN;"
	"CREATE TABLE packages ("
		"id INTEGER PRIMARY KEY,"
		"origin TEXT UNIQUE NOT NULL,"
		"name TEXT NOT NULL,"
		"version TEXT NOT NULL,"
		"comment TEXT NOT NULL,"
		"desc TEXT NOT NULL,"
		"mtree_id INTEGER REFERENCES mtree(id) ON DELETE RESTRICT"
			" ON UPDATE CASCADE,"
		"message TEXT,"
		"arch TEXT NOT NULL,"
		"osversion TEXT NOT NULL,"
		"maintainer TEXT NOT NULL,"
		"www TEXT,"
		"prefix TEXT NOT NULL,"
		"flatsize INTEGER NOT NULL,"
		"automatic INTEGER NOT NULL,"
		"licenselogic INTEGER NOT NULL,"
		"pkg_format_version INTEGER"
	");"
	"CREATE TABLE mtree ("
		"id INTEGER PRIMARY KEY,"
		"content TEXT UNIQUE"
	");"
	"CREATE TABLE scripts ("
		"package_id INTEGER REFERENCES packages(id) ON DELETE CASCADE"
			" ON UPDATE CASCADE,"
		"script TEXT,"
		"type INTEGER,"
		"PRIMARY KEY (package_id, type)"
	");"
	"CREATE TABLE options ("
		"package_id INTEGER REFERENCES packages(id) ON DELETE CASCADE"
			" ON UPDATE CASCADE,"
		"option TEXT,"
		"value TEXT,"
		"PRIMARY KEY (package_id,option)"
	");"
	"CREATE TABLE deps ("
		"origin TEXT NOT NULL,"
		"name TEXT NOT NULL,"
		"version TEXT NOT NULL,"
		"package_id INTEGER REFERENCES packages(id) ON DELETE CASCADE"
			" ON UPDATE CASCADE,"
		"PRIMARY KEY (package_id,origin)"
	");"
	"CREATE TABLE files ("
		"path TEXT PRIMARY KEY,"
		"sha256 TEXT,"
		"package_id INTEGER REFERENCES packages(id) ON DELETE CASCADE"
			" ON UPDATE CASCADE"
	");"
	"CREATE TABLE conflicts ("
		"name TEXT NOT NULL,"
		"package_id INTEGER REFERENCES packages(id) ON DELETE CASCADE"
			" ON UPDATE CASCADE,"
		"PRIMARY KEY (package_id,name)"
	");"
	"CREATE TABLE directories ("
		"id INTEGER PRIMARY KEY,"
		"path TEXT NOT NULL UNIQUE"
	");"
	"CREATE TABLE pkg_directories ("
		"package_id INTEGER REFERENCES packages(id) ON DELETE CASCADE"
			" ON UPDATE CASCADE,"
		"directory_id INTEGER REFERENCES directories(id) ON DELETE RESTRICT"
			" ON UPDATE RESTRICT,"
		"try INTEGER,"
		"PRIMARY KEY (package_id, directory_id)"
	");"
	"CREATE TABLE categories ("
		"id INTEGER PRIMARY KEY,"
		"name TEXT NOT NULL UNIQUE"
	");"
	"CREATE TABLE pkg_categories ("
		"package_id INTEGER REFERENCES packages(id) ON DELETE CASCADE"
			" ON UPDATE CASCADE,"
		"category_id INTEGER REFERENCES categories(id) ON DELETE RESTRICT"
			" ON UPDATE RESTRICT,"
		"PRIMARY KEY (package_id, category_id)"
	");"
	"CREATE TABLE licenses ("
		"id INTEGER PRIMARY KEY,"
		"name TEXT NOT NULL UNIQUE"
	");"
	"CREATE TABLE pkg_licenses ("
		"package_id INTEGER REFERENCES packages(id) ON DELETE CASCADE"
			" ON UPDATE CASCADE,"
		"license_id INTEGER REFERENCES licenses(id) ON DELETE RESTRICT"
			" ON UPDATE RESTRICT,"
		"PRIMARY KEY (package_id, license_id)"
	");"
	"CREATE TABLE users ("
		"id INTEGER PRIMARY KEY,"
		"name TEXT NOT NULL UNIQUE"
	");"
	"CREATE TABLE pkg_users ("
		"package_id INTEGER REFERENCES packages(id) ON DELETE CASCADE"
			" ON UPDATE CASCADE,"
		"user_id INTEGER REFERENCES users(id) ON DELETE RESTRICT"
			" ON UPDATE RESTRICT,"
		"UNIQUE(package_id, user_id)"
	");"
	"CREATE TABLE groups ("
		"id INTEGER PRIMARY KEY,"
		"name TEXT NOT NULL UNIQUE"
	");"
	"CREATE TABLE pkg_groups ("
		"package_id INTEGER REFERENCES packages(id) ON DELETE CASCADE"
			" ON UPDATE CASCADE,"
		"group_id INTEGER REFERENCES groups(id) ON DELETE RESTRICT"
			" ON UPDATE RESTRICT,"
		"UNIQUE(package_id, group_id)"
	");"
	"CREATE INDEX deporigini on deps(origin);"
	"PRAGMA user_version = 7;"
	"COMMIT;"
	;

	return (sql_exec(sdb, sql));
}

static int
pkgdb_repos_new(struct pkgdb *db, struct pkg_repos **repos)
{
	sqlite3_stmt *stmt = NULL;
	struct pkgdb_it *it = NULL;
	struct pkg_repos_entry *re = NULL;
	const char *dbname = NULL;
	int ret;

	assert(db != NULL);

	pkg_repos_new(repos);

	if (sqlite3_prepare_v2(db->sqlite, "PRAGMA database_list;", -1, &stmt, NULL) != SQLITE_OK) {
		ERROR_SQLITE(db->sqlite);
		return (EPKG_FATAL);
	}
	
	it = pkgdb_it_new(db, stmt, PKG_REMOTE);

	while ((ret = sqlite3_step(it->stmt)) == SQLITE_ROW) {
		dbname = sqlite3_column_text(it->stmt, 1);

		/* skip the 'main' and 'temp' databases */
		if ((strcmp(dbname, "main") == 0) || (strcmp(dbname, "temp") == 0))
			continue;

		if ((re = calloc(1, sizeof(struct pkg_repos_entry))) == NULL) {
			pkg_emit_errno("malloc", "pkgdb_repos_new");
			return (EPKG_FATAL);
		}

		sbuf_set(&re->name, dbname);
		pkg_repos_add(*repos, re);
	}

	pkgdb_it_free(it);

	if (ret != SQLITE_DONE) {
		ERROR_SQLITE(db->sqlite);
		return (EPKG_FATAL);
	}

	return (EPKG_OK);
}

int
pkgdb_open(struct pkgdb **db_p, pkgdb_t type)
{
	struct pkgdb *db = NULL;
	struct pkg_repos *repos = NULL;
	struct pkg_repos_entry *re = NULL;
	char localpath[MAXPATHLEN + 1];
	char remotepath[MAXPATHLEN + 1];
<<<<<<< HEAD
	const char *dbdir = NULL;
	const char *repo_name = NULL;
	struct sbuf *sql = sbuf_new_auto();
=======
	const char *dbdir;
>>>>>>> f3c6d6af
	bool create = false;

	/*
	 * Set the pointer to NULL now. Change it to the real pointer just
	 * before returning, when we know that we succeeded.
	 */
	*db_p = NULL;

	dbdir = pkg_config("PKG_DBDIR");

	if ((db = calloc(1, sizeof(struct pkgdb))) == NULL) {
		pkg_emit_errno("malloc", "pkgdb");
		return EPKG_FATAL;
	}

	db->type = type;

	snprintf(localpath, sizeof(localpath), "%s/local.sqlite", dbdir);

	if (eaccess(localpath, R_OK) != 0) {
		if (errno != ENOENT) {
			pkg_emit_errno("access", localpath);
			pkgdb_close(db);
			return (EPKG_FATAL);
		} else if (eaccess(dbdir, W_OK) != 0) {
			/* If we need to create the db but can not write to it, fail early */
			pkg_emit_errno("eaccess", dbdir);
			pkgdb_close(db);
			return (EPKG_FATAL);
		} else {
			create = true;
		}
	}
	
	sqlite3_initialize();
	if (sqlite3_open(localpath, &db->sqlite) != SQLITE_OK) {
		ERROR_SQLITE(db->sqlite);
		pkgdb_close(db);
		return (EPKG_FATAL);
	}

	/* If the database is missing we have to initialize it */
	if (create == true)
		if (pkgdb_init(db->sqlite) != EPKG_OK) {
			pkgdb_close(db);
			return (EPKG_FATAL);
		}

	if (eaccess(localpath, W_OK) == 0)
		db->writable = 1;

	if (pkgdb_upgrade(db) != EPKG_OK) {
		pkgdb_close(db);
		return (EPKG_FATAL);
	}

	sqlite3_create_function(db->sqlite, "regexp", 2, SQLITE_ANY, NULL,
							pkgdb_regex_basic, NULL, NULL);
	sqlite3_create_function(db->sqlite, "eregexp", 2, SQLITE_ANY, NULL,
							pkgdb_regex_extended, NULL, NULL);
	sqlite3_create_function(db->sqlite, "pkglt", 2, SQLITE_ANY, NULL,
			pkgdb_pkglt, NULL, NULL);
	sqlite3_create_function(db->sqlite, "pkggt", 2, SQLITE_ANY, NULL,
			pkgdb_pkggt, NULL, NULL);

	/*
	 * allow foreign key option which will allow to have clean support for
	 * reinstalling
	 */
	if (sql_exec(db->sqlite, "PRAGMA foreign_keys = ON;") != EPKG_OK) {
		pkgdb_close(db);
		return (EPKG_FATAL);
	}

	if (type == PKGDB_REMOTE) {
		if (strcasecmp(pkg_config("PKG_MULTIREPOS"), "true") == 0) {
			fprintf(stderr, "\t/!\\		   WARNING WARNING WARNING		/!\\\n");
			fprintf(stderr, "\t/!\\	     WORKING ON MULTIPLE REPOSITORIES		/!\\\n");
			fprintf(stderr, "\t/!\\  THIS FEATURE IS STILL CONSIDERED EXPERIMENTAL	/!\\\n");
			fprintf(stderr, "\t/!\\		     YOU HAVE BEEN WARNED		/!\\\n\n");

			if (pkg_repos_new(&repos) != EPKG_OK) {
				pkg_emit_error("cannot create multi repo object");
				pkgdb_close(db);
				return (EPKG_FATAL);
			}

			if (pkg_repos_load(repos) != EPKG_OK) {
				pkg_emit_error("cannot load repositories");
				pkgdb_close(db);
				pkg_repos_free(repos);
				return (EPKG_FATAL);
			}

<<<<<<< HEAD
			while (pkg_repos_next(repos, &re) == EPKG_OK) {
				repo_name = pkg_repos_get_name(re);

				snprintf(remotepath, sizeof(remotepath), "%s/%s.sqlite",
						dbdir, repo_name);

				if (access(remotepath, R_OK) != 0) {
					pkg_emit_errno("access", remotepath);
					sbuf_finish(sql);
					sbuf_delete(sql);
					pkgdb_close(db);
					pkg_repos_free(repos);
					return (EPKG_FATAL);
				}

				sbuf_printf(sql, "ATTACH '%s' AS '%s';", remotepath, repo_name);
			}

			sbuf_finish(sql);

			/* 
			 * Check if a default repo is defined.
			 */
			if (pkg_repos_exists(repos, "default")) {
				pkg_emit_error("no default repository defined");
				pkgdb_close(db);
				sbuf_delete(sql);
				pkg_repos_free(repos);
				return(EPKG_FATAL);
			}

			if (sql_exec(db->sqlite, sbuf_get(sql)) != EPKG_OK) {
				sbuf_finish(sql);
				sbuf_delete(sql);
				pkgdb_close(db);
				pkg_repos_free(repos);
				return (EPKG_FATAL);
			}

			pkg_repos_free(repos);
		} else {
			/*
			 * Working on a single remote repository
			 */

			snprintf(remotepath, sizeof(remotepath), "%s/repo.sqlite", dbdir);

			if (access(remotepath, R_OK) != 0) {
				pkg_emit_errno("access", remotepath);
				pkgdb_close(db);
				return (EPKG_FATAL);
			}

			sbuf_printf(sql, "ATTACH '%s' AS 'remote';", remotepath);
			sbuf_finish(sql);

			if (sql_exec(db->sqlite, sbuf_get(sql)) != EPKG_OK) {
				pkgdb_close(db);
				return (EPKG_FATAL);
			}
=======
		if (sql_exec(db->sqlite, "ATTACH '%q' AS remote;", remotepath) != EPKG_OK) {
			pkgdb_close(db);
			return (EPKG_FATAL);
>>>>>>> f3c6d6af
		}
	}

	sbuf_delete(sql);
	*db_p = db;
	return (EPKG_OK);
}

void
pkgdb_close(struct pkgdb *db)
{
	struct pkg_repos *repos = NULL;
	struct pkg_repos_entry *re = NULL;
	struct sbuf *sql = NULL;

	if (db == NULL)
		return;

	if (db->sqlite != NULL) {
		if (db->type == PKGDB_REMOTE) {
			if (strcasecmp(pkg_config("PKG_MULTIREPOS"), "true") == 0) {
				/*
				 * Working on multiple remote repositories.
				 * Detach the remote repositories from the main database
				 */
				
				if (pkgdb_repos_new(db, &repos) != EPKG_OK) {
					pkg_emit_error("cannot get the attached databases");
					return;
				}

				sql = sbuf_new_auto();

				while (pkg_repos_next(repos, &re) == EPKG_OK) {
					sbuf_printf(sql, "DETACH '%s';", pkg_repos_get_name(re));
				}

				sbuf_finish(sql);
				sql_exec(db->sqlite, sbuf_get(sql));
				sbuf_delete(sql);
				pkg_repos_free(repos);
			} else {
				/*
				 * Working on a single remote repository.
				 * Detach it from the main database
				 */
				sql_exec(db->sqlite, "DETACH remote;");
			}
		}

		sqlite3_close(db->sqlite);
	}

	sqlite3_shutdown();
	free(db);
}

static struct pkgdb_it *
pkgdb_it_new(struct pkgdb *db, sqlite3_stmt *s, int type)
{
	struct pkgdb_it *it;

	assert(db != NULL && s != NULL);

	if ((it = malloc(sizeof(struct pkgdb_it))) == NULL) {
		pkg_emit_errno("malloc", "pkgdb_it");
		sqlite3_finalize(s);
		return (NULL);
	}

	it->db = db;
	it->stmt = s;
	it->type = type;
	return (it);
}


int
pkgdb_it_next(struct pkgdb_it *it, struct pkg **pkg_p, int flags)
{
	struct pkg *pkg;
	int ret;

	assert(it != NULL);

	switch (sqlite3_step(it->stmt)) {
	case SQLITE_ROW:
		if (*pkg_p == NULL)
			pkg_new(pkg_p, it->type);
		else
			pkg_reset(*pkg_p, it->type);
		pkg = *pkg_p;

		populate_pkg(it->stmt, pkg);

		if (flags & PKG_LOAD_DEPS)
			if ((ret = pkgdb_load_deps(it->db, pkg)) != EPKG_OK)
				return (ret);

		if (flags & PKG_LOAD_RDEPS)
			if ((ret = pkgdb_load_rdeps(it->db, pkg)) != EPKG_OK)
				return (ret);

		if (flags & PKG_LOAD_CONFLICTS)
			if ((ret = pkgdb_load_conflicts(it->db, pkg)) != EPKG_OK)
				return (ret);

		if (flags & PKG_LOAD_FILES)
			if ((ret = pkgdb_load_files(it->db, pkg)) != EPKG_OK)
				return (ret);

		if (flags & PKG_LOAD_DIRS)
			if ((ret = pkgdb_load_dirs(it->db, pkg)) != EPKG_OK)
				return (ret);

		if (flags & PKG_LOAD_SCRIPTS)
			if ((ret = pkgdb_load_scripts(it->db, pkg)) != EPKG_OK)
				return (ret);

		if (flags & PKG_LOAD_OPTIONS)
			if ((ret = pkgdb_load_options(it->db, pkg)) != EPKG_OK)
				return (ret);

		if (flags & PKG_LOAD_MTREE)
			if ((ret = pkgdb_load_mtree(it->db, pkg)) != EPKG_OK)
				return (ret);

		if (flags & PKG_LOAD_CATEGORIES)
			if ((ret = pkgdb_load_category(it->db, pkg)) != EPKG_OK)
				return (ret);

		if (flags & PKG_LOAD_LICENSES)
			if ((ret = pkgdb_load_license(it->db, pkg)) != EPKG_OK)
				return (ret);

		if (flags & PKG_LOAD_USERS)
			if ((ret = pkgdb_load_user(it->db, pkg)) != EPKG_OK)
				return (ret);

		if (flags & PKG_LOAD_GROUPS)
			if ((ret = pkgdb_load_group(it->db, pkg)) != EPKG_OK)
				return (ret);

		return (EPKG_OK);
	case SQLITE_DONE:
		return (EPKG_END);
	default:
		ERROR_SQLITE(it->db->sqlite);
		return (EPKG_FATAL);
	}
}

void
pkgdb_it_free(struct pkgdb_it *it)
{
	if (it == NULL)
		return;

	if (it->db->writable == 1) {
		sql_exec(it->db->sqlite, "DROP TABLE IF EXISTS autoremove; "
			"DROP TABLE IF EXISTS delete_job; "
			"DROP TABLE IF EXISTS pkgjobs");
	}

	sqlite3_finalize(it->stmt);
	free(it);
}

struct pkgdb_it *
pkgdb_query(struct pkgdb *db, const char *pattern, match_t match)
{
	char sql[BUFSIZ];
	sqlite3_stmt *stmt;
	const char *comp = NULL;
	char *checkorigin = NULL;

	assert(db != NULL);
	assert(match == MATCH_ALL || pattern != NULL);

	if (pattern != NULL)
		checkorigin = strchr(pattern, '/');

	switch (match) {
	case MATCH_ALL:
		comp = "";
		break;
	case MATCH_EXACT:
		if (checkorigin == NULL)
			comp = " WHERE name = ?1 "
				"OR name || \"-\" || version = ?1";
		else
			comp = " WHERE origin = ?1";
		break;
	case MATCH_GLOB:
		if (checkorigin == NULL)
			comp = " WHERE name GLOB ?1 "
				"OR name || \"-\" || version GLOB ?1";
		else
			comp = " WHERE origin GLOB ?1";
		break;
	case MATCH_REGEX:
		if (checkorigin == NULL)
			comp = " WHERE name REGEXP ?1 "
				"OR name || \"-\" || version REGEXP ?1";
		else
			comp = " WHERE origin REGEXP ?1";
		break;
	case MATCH_EREGEX:
		if (checkorigin == NULL)
			comp = " WHERE EREGEXP(?1, name) "
				"OR EREGEXP(?1, name || \"-\" || version)";
		else
			comp = " WHERE EREGEXP(?1, origin)";
		break;
	}

	snprintf(sql, sizeof(sql),
			"SELECT id, origin, name, version, comment, desc, "
				"message, arch, osversion, maintainer, www, "
				"prefix, flatsize, licenselogic "
			"FROM packages AS p%s "
			"ORDER BY p.name;", comp);

	if (sqlite3_prepare_v2(db->sqlite, sql, -1, &stmt, NULL) != SQLITE_OK) {
		ERROR_SQLITE(db->sqlite);
		return (NULL);
	}

	if (match != MATCH_ALL)
		sqlite3_bind_text(stmt, 1, pattern, -1, SQLITE_TRANSIENT);

	return (pkgdb_it_new(db, stmt, PKG_INSTALLED));
}

struct pkgdb_it *
pkgdb_query_which(struct pkgdb *db, const char *path)
{
	sqlite3_stmt *stmt;
	const char sql[] = ""
		"SELECT p.id, p.origin, p.name, p.version, p.comment, p.desc, "
			"p.message, p.arch, p.osversion, p.maintainer, p.www, "
			"p.prefix, p.flatsize "
			"FROM packages AS p, files AS f "
			"WHERE p.id = f.package_id "
				"AND f.path = ?1;";

	assert(db != NULL);

	if (sqlite3_prepare_v2(db->sqlite, sql, -1, &stmt, NULL) != SQLITE_OK) {
		ERROR_SQLITE(db->sqlite);
		return (NULL);
	}

	sqlite3_bind_text(stmt, 1, path, -1, SQLITE_TRANSIENT);

	return (pkgdb_it_new(db, stmt, PKG_INSTALLED));
}

int
pkgdb_is_dir_used(struct pkgdb *db, const char *dir, int64_t *res)
{
	sqlite3_stmt *stmt;
	int ret;

	const char sql[] = ""
		"SELECT count(package_id) FROM pkg_directories, directories "
		"WHERE directory_id = directories.id AND directories.path = ?1;";

	assert(db != NULL);

	if (sqlite3_prepare_v2(db->sqlite, sql, -1, &stmt, NULL) != SQLITE_OK) {
		ERROR_SQLITE(db->sqlite);
		return (EPKG_FATAL);
	}

	sqlite3_bind_text(stmt, 1, dir, -1, SQLITE_TRANSIENT);

	ret = sqlite3_step(stmt);

	if (ret == SQLITE_ROW)
		*res = sqlite3_column_int64(stmt, 0);

	sqlite3_finalize(stmt);

	if (ret != SQLITE_ROW) {
		ERROR_SQLITE(db->sqlite);
		return (EPKG_FATAL);
	}
	
	return (EPKG_OK);


}

int
pkgdb_load_deps(struct pkgdb *db, struct pkg *pkg)
{
	sqlite3_stmt *stmt = NULL;
	int ret = EPKG_OK;
	char sql[BUFSIZ];
	const char *basesql = "" 
			"SELECT d.name, d.origin, d.version "
			"FROM '%s'.deps AS d "
			"WHERE d.package_id = ?1;";

	assert(db != NULL && pkg != NULL);

	if (pkg->type == PKG_REMOTE)
		snprintf(sql, sizeof(sql), basesql, pkg_get(pkg, PKG_REPONAME));
	else
		snprintf(sql, sizeof(sql), basesql, "main");

	if (pkg->flags & PKG_LOAD_DEPS)
		return (EPKG_OK);

	if (sqlite3_prepare_v2(db->sqlite, sql, -1, &stmt, NULL) != SQLITE_OK) {
		ERROR_SQLITE(db->sqlite);
		return (EPKG_FATAL);
	}

	sqlite3_bind_int64(stmt, 1, pkg->rowid);

	while ((ret = sqlite3_step(stmt)) == SQLITE_ROW) {
		pkg_adddep(pkg, sqlite3_column_text(stmt, 0), sqlite3_column_text(stmt, 1),
				   sqlite3_column_text(stmt, 2));
	}
	sqlite3_finalize(stmt);

	if (ret != SQLITE_DONE) {
		pkg_list_free(pkg, PKG_DEPS);
		ERROR_SQLITE(db->sqlite);
		return (EPKG_FATAL);
	}

	pkg->flags |= PKG_LOAD_DEPS;
	return (EPKG_OK);
}

int
pkgdb_load_rdeps(struct pkgdb *db, struct pkg *pkg)
{
	sqlite3_stmt *stmt = NULL;
	int ret;
	const char sql[] = ""
		"SELECT p.name, p.origin, p.version "
		"FROM packages AS p, deps AS d "
		"WHERE p.id = d.package_id "
			"AND d.origin = ?1;";

	assert(db != NULL && pkg != NULL);
	assert(pkg->type == PKG_INSTALLED);

	if (pkg->flags & PKG_LOAD_RDEPS)
		return (EPKG_OK);

	if (sqlite3_prepare_v2(db->sqlite, sql, -1, &stmt, NULL) != SQLITE_OK) {
		ERROR_SQLITE(db->sqlite);
		return (EPKG_FATAL);
	}

	sqlite3_bind_text(stmt, 1, pkg_get(pkg, PKG_ORIGIN), -1, SQLITE_STATIC);

	while ((ret = sqlite3_step(stmt)) == SQLITE_ROW) {
		pkg_addrdep(pkg, sqlite3_column_text(stmt, 0), sqlite3_column_text(stmt, 1),
				   sqlite3_column_text(stmt, 2));
	}
	sqlite3_finalize(stmt);

	if (ret != SQLITE_DONE) {
		pkg_list_free(pkg, PKG_RDEPS);
		ERROR_SQLITE(db->sqlite);
		return (EPKG_FATAL);
	}

	pkg->flags |= PKG_LOAD_RDEPS;
	return (EPKG_OK);
}

int
pkgdb_load_files(struct pkgdb *db, struct pkg *pkg)
{
	sqlite3_stmt *stmt = NULL;
	int ret;
	const char sql[] = ""
		"SELECT path, sha256 "
		"FROM files "
		"WHERE package_id = ?1 "
		"ORDER BY PATH ASC";

	assert(db != NULL && pkg != NULL);
	assert(pkg->type == PKG_INSTALLED);

	if (pkg->flags & PKG_LOAD_FILES)
		return (EPKG_OK);

	if (sqlite3_prepare_v2(db->sqlite, sql, -1, &stmt, NULL) != SQLITE_OK) {
		ERROR_SQLITE(db->sqlite);
		return (EPKG_FATAL);
	}

	sqlite3_bind_int64(stmt, 1, pkg->rowid);

	while ((ret = sqlite3_step(stmt)) == SQLITE_ROW) {
		pkg_addfile(pkg, sqlite3_column_text(stmt, 0), sqlite3_column_text(stmt, 1));
	}
	sqlite3_finalize(stmt);

	if (ret != SQLITE_DONE) {
		pkg_list_free(pkg, PKG_FILES);
		ERROR_SQLITE(db->sqlite);
		return (EPKG_FATAL);
	}

	pkg->flags |= PKG_LOAD_FILES;
	return (EPKG_OK);
}

int
pkgdb_load_dirs(struct pkgdb *db, struct pkg *pkg)
{
	const char sql[] = ""
		"SELECT path, try "
		"FROM pkg_directories, directories "
		"WHERE package_id = ?1 "
		"AND directory_id = directories.id "
		"ORDER by path DESC";
	sqlite3_stmt *stmt;
	int ret;

	assert(db != NULL && pkg != NULL);

	if (pkg->flags & PKG_LOAD_DIRS)
		return (EPKG_OK);

	if (sqlite3_prepare_v2(db->sqlite, sql, -1, &stmt, NULL) != SQLITE_OK) {
		ERROR_SQLITE(db->sqlite);
		return (EPKG_FATAL);
	}

	sqlite3_bind_int64(stmt, 1, pkg->rowid);

	while (( ret = sqlite3_step(stmt)) == SQLITE_ROW) {
		pkg_adddir(pkg, sqlite3_column_text(stmt, 0), sqlite3_column_int(stmt, 1));
	}

	sqlite3_finalize(stmt);
	if (ret != SQLITE_DONE) {
		pkg_list_free(pkg, PKG_DIRS);
		ERROR_SQLITE(db->sqlite);
		return (EPKG_FATAL);
	}

	pkg->flags |= PKG_LOAD_DIRS;

	return (EPKG_OK);
}

int
pkgdb_load_license(struct pkgdb *db, struct pkg *pkg)
{
	char sql[BUFSIZ];
	const char *reponame = NULL;
	const char *basesql = "" 
			"SELECT name "
			"FROM '%s'.pkg_licenses, '%s'.licenses AS l "
			"WHERE package_id = ?1 "
			"AND license_id = l.id "
			"ORDER by name DESC";

	assert(db != NULL && pkg != NULL);

	if (pkg->type == PKG_REMOTE) {
		reponame = pkg_get(pkg, PKG_REPONAME);
		snprintf(sql, sizeof(sql), basesql, reponame, reponame);
	} else
		snprintf(sql, sizeof(sql), basesql, "main", "main");

	return (load_val(db->sqlite, pkg, sql, PKG_LOAD_LICENSES, pkg_addlicense, PKG_LICENSES));
}

int
pkgdb_load_category(struct pkgdb *db, struct pkg *pkg)
{
	char sql[BUFSIZ];
	const char *reponame = NULL;
	const char *basesql = ""
			"SELECT name "
			"FROM '%s'.pkg_categories, '%s'.categories AS c "
			"WHERE package_id = ?1 "
			"AND category_id = c.id "
			"ORDER by name DESC";

	assert(db != NULL && pkg != NULL);

	if (pkg->type == PKG_REMOTE) {
		reponame = pkg_get(pkg, PKG_REPONAME);
		snprintf(sql, sizeof(sql), basesql, reponame, reponame);
	} else
		snprintf(sql, sizeof(sql), basesql, "main", "main");

	return (load_val(db->sqlite, pkg, sql, PKG_LOAD_CATEGORIES, pkg_addcategory, PKG_CATEGORIES));
}

int
pkgdb_load_user(struct pkgdb *db, struct pkg *pkg)
{
	const char sql[] = ""
		"SELECT users.name "
		"FROM pkg_users, users "
		"WHERE package_id ?1 "
		"AND user_id = users.id "
		"ORDER by name DESC";

	assert(db != NULL && pkg != NULL);

	return (load_val(db->sqlite, pkg, sql, PKG_LOAD_USERS, pkg_adduser, PKG_USERS));
}

int
pkgdb_load_group(struct pkgdb *db, struct pkg *pkg)
{
	const char sql[] = ""
		"SELECT groups.name "
		"FROM pkg_groups, groups "
		"WHERE package_id ?1 "
		"AND group_id = groups.id "
		"ORDER by name DESC";

	assert(db != NULL && pkg != NULL);

	return (load_val(db->sqlite, pkg, sql, PKG_LOAD_GROUPS, pkg_addgroup, PKG_GROUPS));
}

int
pkgdb_load_conflicts(struct pkgdb *db, struct pkg *pkg)
{
	const char sql[] = ""
		"SELECT name "
		"FROM conflicts "
		"WHERE package_id = ?1;";

	assert(db != NULL && pkg != NULL);
	assert(pkg->type == PKG_INSTALLED);

	return (load_val(db->sqlite, pkg, sql, PKG_LOAD_CONFLICTS, pkg_addconflict, PKG_CONFLICTS));
}

int
pkgdb_load_scripts(struct pkgdb *db, struct pkg *pkg)
{
	sqlite3_stmt *stmt = NULL;
	int ret;
	const char sql[] = ""
		"SELECT script, type "
		"FROM scripts "
		"WHERE package_id = ?1";

	assert(db != NULL && pkg != NULL);
	assert(pkg->type == PKG_INSTALLED);

	if (pkg->flags & PKG_LOAD_SCRIPTS)
		return (EPKG_OK);

	if (sqlite3_prepare_v2(db->sqlite, sql, -1, &stmt, NULL) != SQLITE_OK) {
		ERROR_SQLITE(db->sqlite);
		return (EPKG_FATAL);
	}

	sqlite3_bind_int64(stmt, 1, pkg->rowid);

	while ((ret = sqlite3_step(stmt)) == SQLITE_ROW) {
		pkg_addscript(pkg, sqlite3_column_text(stmt, 0), sqlite3_column_int(stmt, 1));
	}
	sqlite3_finalize(stmt);

	if (ret != SQLITE_DONE) {
		pkg_list_free(pkg, PKG_SCRIPTS);
		ERROR_SQLITE(db->sqlite);
		return (EPKG_FATAL);
	}

	pkg->flags |= PKG_LOAD_SCRIPTS;
	return (EPKG_OK);
}

int
pkgdb_load_options(struct pkgdb *db, struct pkg *pkg)
{
	sqlite3_stmt *stmt = NULL;
	int ret = EPKG_OK;
	char sql[BUFSIZ];
	const char *basesql = ""
		"SELECT option, value "
		"FROM '%s'.options "
		"WHERE package_id = ?1";

	assert(db != NULL && pkg != NULL);

	if (pkg->flags & PKG_LOAD_OPTIONS)
		return (EPKG_OK);

	if (pkg->type == PKG_REMOTE)
		snprintf(sql, sizeof(sql), basesql, pkg_get(pkg, PKG_REPONAME));
	else
		snprintf(sql, sizeof(sql), basesql, "main");

	if (sqlite3_prepare_v2(db->sqlite, sql, -1, &stmt, NULL) != SQLITE_OK) {
		ERROR_SQLITE(db->sqlite);
		return (EPKG_FATAL);
	}

	sqlite3_bind_int64(stmt, 1, pkg->rowid);

	while ((ret = sqlite3_step(stmt)) == SQLITE_ROW) {
		pkg_addoption(pkg, sqlite3_column_text(stmt, 0),
					  sqlite3_column_text(stmt, 1));
	}
	sqlite3_finalize(stmt);

	if (ret != SQLITE_DONE) {
		pkg_list_free(pkg, PKG_OPTIONS);
		ERROR_SQLITE(db->sqlite);
		return (EPKG_FATAL);
	}

	pkg->flags |= PKG_LOAD_OPTIONS;
	return (EPKG_OK);
}

int
pkgdb_load_mtree(struct pkgdb *db, struct pkg *pkg)
{
	const char sql[] = ""
		"SELECT m.content "
		"FROM mtree AS m, packages AS p "
		"WHERE m.id = p.mtree_id "
			" AND p.id = ?1;";

	assert(db != NULL && pkg != NULL);
	assert(pkg->type == PKG_INSTALLED);

	return (load_val(db->sqlite, pkg, sql, PKG_LOAD_MTREE, pkg_set_mtree, -1));
}

int
pkgdb_has_flag(struct pkgdb *db, int flag)
{
	assert(db != NULL);

	return (db->flags & flag);
}

#define	PKGDB_SET_FLAG(db, flag) \
	(db)->flags |= (flag)
#define	PKGDB_UNSET_FLAG(db, flag) \
	(db)->flags &= ~(flag)

int
pkgdb_register_pkg(struct pkgdb *db, struct pkg *pkg, int complete)
{
	struct pkg_dep *dep = NULL;
	struct pkg_file *file = NULL;
	struct pkg_dir *dir = NULL;
	struct pkg_conflict *conflict = NULL;
	struct pkg_script *script = NULL;
	struct pkg_option *option = NULL;
	struct pkg_category *category = NULL;
	struct pkg_license *license = NULL;
	struct pkg_user *user = NULL;
	struct pkg_group *group = NULL;

	sqlite3 *s;
	sqlite3_stmt *stmt_pkg = NULL;
	sqlite3_stmt *stmt_mtree = NULL;
	sqlite3_stmt *stmt_dep = NULL;
	sqlite3_stmt *stmt_conflict = NULL;
	sqlite3_stmt *stmt_file = NULL;
	sqlite3_stmt *stmt_script = NULL;
	sqlite3_stmt *stmt_option = NULL;
	sqlite3_stmt *stmt_dirs = NULL;
	sqlite3_stmt *stmt_dir = NULL;
	sqlite3_stmt *stmt_categories = NULL;
	sqlite3_stmt *stmt_cat = NULL;
	sqlite3_stmt *stmt_licenses = NULL;
	sqlite3_stmt *stmt_lic = NULL;
	sqlite3_stmt *stmt_user = NULL;
	sqlite3_stmt *stmt_users = NULL;
	sqlite3_stmt *stmt_groups = NULL;
	sqlite3_stmt *stmt_group = NULL;

	int ret;
	int retcode = EPKG_FATAL;
	int64_t package_id;

	const char sql_begin[] = "BEGIN;";
	const char sql_mtree[] = "INSERT OR IGNORE INTO mtree(content) VALUES(?1);";
	const char sql_dirs[] = "INSERT OR IGNORE INTO directories(path) VALUES(?1);";
	const char sql_pkg[] = ""
		"INSERT OR REPLACE INTO packages( "
			"origin, name, version, comment, desc, message, arch, "
			"osversion, maintainer, www, prefix, flatsize, automatic, licenselogic, "
			"mtree_id) "
		"VALUES( ?1, ?2, ?3, ?4, ?5, ?6, ?7, ?8, ?9, ?10, ?11, ?12, ?13, ?14, "
		"(SELECT id from mtree where content = ?15));";
	const char sql_dep[] = ""
		"INSERT OR ROLLBACK INTO deps (origin, name, version, package_id) "
		"VALUES (?1, ?2, ?3, ?4);";
	const char sql_conflict[] = ""
		"INSERT OR ROLLBACK INTO conflicts (name, package_id) "
		"VALUES (?1, ?2);";
	const char sql_file[] = ""
		"INSERT OR ROLLBACK INTO files (path, sha256, package_id) "
		"VALUES (?1, ?2, ?3);";
	const char sql_script[] = ""
		"INSERT OR ROLLBACK INTO scripts (script, type, package_id) "
		"VALUES (?1, ?2, ?3);";
	const char sql_option[] = ""
		"INSERT OR ROLLBACK INTO options (option, value, package_id) "
		"VALUES (?1, ?2, ?3);";
	const char sql_dir[] = ""
		"INSERT OR ROLLBACK INTO pkg_directories(package_id, directory_id, try) "
		"VALUES (?1, "
		"(SELECT id FROM directories WHERE path = ?2), ?3);";
	const char sql_cat[] = "INSERT OR IGNORE INTO categories(name) VALUES(?1);";
	const char sql_category[] = ""
		"INSERT OR ROLLBACK INTO pkg_categories(package_id, category_id) "
		"VALUES (?1, (SELECT id FROM categories WHERE name = ?2));";
	const char sql_lic[] = "INSERT OR IGNORE INTO licenses(name) VALUES(?1);";
	const char sql_license[] = ""
		"INSERT OR ROLLBACK INTO pkg_licenses(package_id, license_id) "
		"VALUES (?1, (SELECT id FROM licenses WHERE name = ?2));";
	const char sql_user[] = "INSERT OR IGNORE INTO users(name) VALUES(?1);";
	const char sql_users[] = ""
		"INSERT OR ROLLBACK INTO pkg_users(package_id, user_id) "
		"VALUES (?1, (SELECT id FROM users WHERE name = ?2));";
	const char sql_group[] = "INSERT OR IGNORE INTO groups(name) VALUES(?1);";
	const char sql_groups[] = ""
		"INSERT OR ROLLBACK INTO pkg_groups(package_id, group_id) "
		"VALUES (?1, (SELECT id FROM groups WHERE name = ?2));";

	assert(db != NULL);

	if (!complete && pkgdb_has_flag(db, PKGDB_FLAG_IN_FLIGHT)) {
		pkg_emit_error("%s", "tried to register a package with an in-flight SQL command");
		return (EPKG_FATAL);
	}

	s = db->sqlite;

	if (!complete && sql_exec(s, sql_begin) != EPKG_OK)
		return (EPKG_FATAL);

	PKGDB_SET_FLAG(db, PKGDB_FLAG_IN_FLIGHT);

	/* insert mtree record if any */
	if (sqlite3_prepare_v2(s, sql_mtree, -1, &stmt_mtree, NULL) != SQLITE_OK) {
		ERROR_SQLITE(s);
		goto cleanup;
	}

	sqlite3_bind_text(stmt_mtree, 1, pkg_get(pkg, PKG_MTREE), -1, SQLITE_STATIC);

	if ((ret = sqlite3_step(stmt_mtree)) != SQLITE_DONE) {
		ERROR_SQLITE(s);
		goto cleanup;
	}

	/* Insert package record */
	if (sqlite3_prepare_v2(s, sql_pkg, -1, &stmt_pkg, NULL) != SQLITE_OK) {
		ERROR_SQLITE(s);
		goto cleanup;
	}
	sqlite3_bind_text(stmt_pkg, 1, pkg_get(pkg, PKG_ORIGIN), -1, SQLITE_STATIC);
	sqlite3_bind_text(stmt_pkg, 2, pkg_get(pkg, PKG_NAME), -1, SQLITE_STATIC);
	sqlite3_bind_text(stmt_pkg, 3, pkg_get(pkg, PKG_VERSION), -1, SQLITE_STATIC);
	sqlite3_bind_text(stmt_pkg, 4, pkg_get(pkg, PKG_COMMENT), -1, SQLITE_STATIC);
	sqlite3_bind_text(stmt_pkg, 5, pkg_get(pkg, PKG_DESC), -1, SQLITE_STATIC);
	sqlite3_bind_text(stmt_pkg, 6, pkg_get(pkg, PKG_MESSAGE), -1, SQLITE_STATIC);
	sqlite3_bind_text(stmt_pkg, 7, pkg_get(pkg, PKG_ARCH), -1, SQLITE_STATIC);
	sqlite3_bind_text(stmt_pkg, 8, pkg_get(pkg, PKG_OSVERSION), -1, SQLITE_STATIC);
	sqlite3_bind_text(stmt_pkg, 9, pkg_get(pkg, PKG_MAINTAINER), -1, SQLITE_STATIC);
	sqlite3_bind_text(stmt_pkg, 10, pkg_get(pkg, PKG_WWW), -1, SQLITE_STATIC);
	sqlite3_bind_text(stmt_pkg, 11, pkg_get(pkg, PKG_PREFIX), -1, SQLITE_STATIC);
	sqlite3_bind_int64(stmt_pkg, 12, pkg_flatsize(pkg));
	sqlite3_bind_int(stmt_pkg, 13, pkg_is_automatic(pkg));
	sqlite3_bind_int64(stmt_pkg, 14, pkg_licenselogic(pkg));
	sqlite3_bind_text(stmt_pkg, 15, pkg_get(pkg, PKG_MTREE), -1, SQLITE_STATIC);

	if ((ret = sqlite3_step(stmt_pkg)) != SQLITE_DONE) {
		ERROR_SQLITE(s);
		goto cleanup;
	}

	package_id = sqlite3_last_insert_rowid(s);

	/*
	 * Insert dependencies list
	 */

	if (sqlite3_prepare_v2(s, sql_dep, -1, &stmt_dep, NULL) != SQLITE_OK) {

		ERROR_SQLITE(s);
		goto cleanup;
	}

	while (pkg_deps(pkg, &dep) == EPKG_OK) {
		sqlite3_bind_text(stmt_dep, 1, pkg_dep_origin(dep), -1, SQLITE_STATIC);
		sqlite3_bind_text(stmt_dep, 2, pkg_dep_name(dep), -1, SQLITE_STATIC);
		sqlite3_bind_text(stmt_dep, 3, pkg_dep_version(dep), -1, SQLITE_STATIC);
		sqlite3_bind_int64(stmt_dep, 4, package_id);

		if ((ret = sqlite3_step(stmt_dep)) != SQLITE_DONE) {
			ERROR_SQLITE(s);
			goto cleanup;
		}
		sqlite3_reset(stmt_dep);
	}

	/*
	 * Insert conflicts list
	 */

	if (sqlite3_prepare_v2(s, sql_conflict, -1, &stmt_conflict, NULL) != SQLITE_OK) {
		ERROR_SQLITE(s);
		goto cleanup;
	}

	while (pkg_conflicts(pkg, &conflict) == EPKG_OK) {
		sqlite3_bind_text(stmt_conflict, 1, pkg_conflict_glob(conflict), -1, SQLITE_STATIC);
		sqlite3_bind_int64(stmt_conflict, 2, package_id);

		if ((ret = sqlite3_step(stmt_conflict)) != SQLITE_DONE) {
			ERROR_SQLITE(s);
			goto cleanup;
		}
		sqlite3_reset(stmt_conflict);
	}

	/*
	 * Insert files.
	 */

	if (sqlite3_prepare_v2(s, sql_file, -1, &stmt_file, NULL) != SQLITE_OK) {
		ERROR_SQLITE(s);
		goto cleanup;
	}

	while (pkg_files(pkg, &file) == EPKG_OK) {
		sqlite3_bind_text(stmt_file, 1, pkg_file_path(file), -1, SQLITE_STATIC);
		sqlite3_bind_text(stmt_file, 2, pkg_file_sha256(file), -1, SQLITE_STATIC);
		sqlite3_bind_int64(stmt_file, 3, package_id);

		if ((ret = sqlite3_step(stmt_file)) != SQLITE_DONE) {
			if (ret == SQLITE_CONSTRAINT) {
				    pkg_emit_error("sqlite: constraint violation on files.path:"
								   " %s", pkg_file_path(file));
			} else {
				ERROR_SQLITE(s);
			}
			goto cleanup;
		}
		sqlite3_reset(stmt_file);
	}

	/*
	 * Insert dirs.
	 */

	if (sqlite3_prepare_v2(s, sql_dirs, -1, &stmt_dirs, NULL) != SQLITE_OK) {
		ERROR_SQLITE(s);
		goto cleanup;
	}

	if (sqlite3_prepare_v2(s, sql_dir, -1, &stmt_dir, NULL) != SQLITE_OK) {
		ERROR_SQLITE(s);
		goto cleanup;
	}

	while (pkg_dirs(pkg, &dir) == EPKG_OK) {
		sqlite3_bind_text(stmt_dirs, 1, pkg_dir_path(dir), -1, SQLITE_STATIC);
		sqlite3_bind_int64(stmt_dir, 1, package_id);
		sqlite3_bind_text(stmt_dir, 2, pkg_dir_path(dir), -1, SQLITE_STATIC);
		sqlite3_bind_int64(stmt_dir, 3, pkg_dir_try(dir));
			
		if ((ret = sqlite3_step(stmt_dirs)) != SQLITE_DONE) {
			ERROR_SQLITE(s);
			goto cleanup;
		}
		if ((ret = sqlite3_step(stmt_dir)) != SQLITE_DONE) {
			if ( ret == SQLITE_CONSTRAINT) {
				pkg_emit_error("sqlite: constraint violation on dirs.path: %s",
			 					pkg_dir_path(dir));
			} else
				ERROR_SQLITE(s);
			goto cleanup;
		}
		sqlite3_reset(stmt_dir);
		sqlite3_reset(stmt_dirs);
	}

	/*
	 * Insert categories
	 */

	if (sqlite3_prepare_v2(s, sql_category, -1, &stmt_cat, NULL) != SQLITE_OK) {
		ERROR_SQLITE(s);
		goto cleanup;
	}
	if (sqlite3_prepare_v2(s, sql_cat, -1, &stmt_categories, NULL) != SQLITE_OK) {
		ERROR_SQLITE(s);
		goto cleanup;
	}

	while (pkg_categories(pkg, &category) == EPKG_OK) {
		sqlite3_bind_text(stmt_categories, 1, pkg_category_name(category), -1, SQLITE_STATIC);
		sqlite3_bind_int64(stmt_cat, 1, package_id);
		sqlite3_bind_text(stmt_cat, 2, pkg_category_name(category), -1, SQLITE_STATIC);

		if ((ret = sqlite3_step(stmt_categories)) != SQLITE_DONE) {
			if (ret == SQLITE_CONSTRAINT) {
				pkg_emit_error("sqlite: constraint violation on categories.name: %s",
						pkg_category_name(category));
			} else
				ERROR_SQLITE(s);
			goto cleanup;
		}
		if (( ret = sqlite3_step(stmt_cat)) != SQLITE_DONE) {
			ERROR_SQLITE(s);
			goto cleanup;
		}
		sqlite3_reset(stmt_cat);
		sqlite3_reset(stmt_categories);
	}

	/*
	 * Insert licenses
	 */
	if (sqlite3_prepare_v2(s, sql_lic, -1, &stmt_licenses, NULL) != SQLITE_OK) {
		ERROR_SQLITE(s);
		goto cleanup;
	}
	if (sqlite3_prepare_v2(s, sql_license, -1, &stmt_lic, NULL) != SQLITE_OK) {
		ERROR_SQLITE(s);
		goto cleanup;
	}

	while (pkg_licenses(pkg, &license) == EPKG_OK) {
		sqlite3_bind_text(stmt_licenses, 1, pkg_license_name(license), -1, SQLITE_STATIC);
		sqlite3_bind_int64(stmt_lic, 1, package_id);
		sqlite3_bind_text(stmt_lic, 2, pkg_license_name(license), -1, SQLITE_STATIC);

		if ((ret = sqlite3_step(stmt_licenses)) != SQLITE_DONE) {
			if (ret == SQLITE_CONSTRAINT) {
				pkg_emit_error("sqlite: constraint violation on licenses.name: %s",
						pkg_license_name(license));
			} else
				ERROR_SQLITE(s);
			goto cleanup;
		}
		if (( ret = sqlite3_step(stmt_lic)) != SQLITE_DONE) {
			ERROR_SQLITE(s);
			goto cleanup;
		}
		sqlite3_reset(stmt_lic);
		sqlite3_reset(stmt_licenses);
	}

	/*
	 * Insert users
	 */
	if (sqlite3_prepare_v2(s, sql_user, -1, &stmt_user, NULL) != SQLITE_OK) {
		ERROR_SQLITE(s);
		goto cleanup;
	}
	if (sqlite3_prepare_v2(s, sql_users, -1, &stmt_users, NULL) != SQLITE_OK) {
		ERROR_SQLITE(s);
		goto cleanup;
	}

	while (pkg_users(pkg, &user) == EPKG_OK) {
		sqlite3_bind_text(stmt_user, 1, pkg_user_name(user), -1, SQLITE_STATIC);
		sqlite3_bind_int64(stmt_users, 1, package_id);
		sqlite3_bind_text(stmt_users, 2, pkg_user_name(user), -1, SQLITE_STATIC);

		if ((ret = sqlite3_step(stmt_user)) != SQLITE_DONE) {
			if (ret == SQLITE_CONSTRAINT) {
				pkg_emit_error("sqlite: constraint violation on users.name: %s",
						pkg_user_name(user));
			} else
				ERROR_SQLITE(s);
			goto cleanup;
		}
		if (( ret = sqlite3_step(stmt_users)) != SQLITE_DONE) {
			ERROR_SQLITE(s);
			goto cleanup;
		}
		sqlite3_reset(stmt_user);
		sqlite3_reset(stmt_users);
	}

	/*
	 * Insert groups
	 */
	if (sqlite3_prepare_v2(s, sql_group, -1, &stmt_group, NULL) != SQLITE_OK) {
		ERROR_SQLITE(s);
		goto cleanup;
	}
	if (sqlite3_prepare_v2(s, sql_groups, -1, &stmt_groups, NULL) != SQLITE_OK) {
		ERROR_SQLITE(s);
		goto cleanup;
	}

	while (pkg_groups(pkg, &group) == EPKG_OK) {
		sqlite3_bind_text(stmt_group, 1, pkg_group_name(group), -1, SQLITE_STATIC);
		sqlite3_bind_int64(stmt_groups, 1, package_id);
		sqlite3_bind_text(stmt_groups, 2, pkg_group_name(group), -1, SQLITE_STATIC);

		if ((ret = sqlite3_step(stmt_group)) != SQLITE_DONE) {
			if (ret == SQLITE_CONSTRAINT) {
				pkg_emit_error("sqlite: constraint violation on groups.name: %s",
						pkg_group_name(group));
			} else
				ERROR_SQLITE(s);
			goto cleanup;
		}
		if (( ret = sqlite3_step(stmt_groups)) != SQLITE_DONE) {
			ERROR_SQLITE(s);
			goto cleanup;
		}
		sqlite3_reset(stmt_group);
		sqlite3_reset(stmt_groups);
	}

	/*
	 * Insert scripts
	 */

	if (sqlite3_prepare_v2(s, sql_script, -1, &stmt_script, NULL) != SQLITE_OK) {
		ERROR_SQLITE(s);
		goto cleanup;
	}

	while (pkg_scripts(pkg, &script) == EPKG_OK) {
		sqlite3_bind_text(stmt_script, 1, pkg_script_data(script), -1, SQLITE_STATIC);
		sqlite3_bind_int(stmt_script, 2, pkg_script_type(script));
		sqlite3_bind_int64(stmt_script, 3, package_id);

		if (sqlite3_step(stmt_script) != SQLITE_DONE) {
			ERROR_SQLITE(s);
			goto cleanup;
		}
		sqlite3_reset(stmt_script);
	}

	/*
	 * Insert options
	 */

	if (sqlite3_prepare_v2(s, sql_option, -1, &stmt_option, NULL) != SQLITE_OK) {
		ERROR_SQLITE(s);
		goto cleanup;
	}

	while (pkg_options(pkg, &option) == EPKG_OK) {
		sqlite3_bind_text(stmt_option, 1, pkg_option_opt(option), -1, SQLITE_STATIC);
		sqlite3_bind_text(stmt_option, 2, pkg_option_value(option), -1, SQLITE_STATIC);
		sqlite3_bind_int64(stmt_option, 3, package_id);

		if (sqlite3_step(stmt_option) != SQLITE_DONE) {
			ERROR_SQLITE(s);
			goto cleanup;
		}
		sqlite3_reset(stmt_option);
	}

	retcode = EPKG_OK;

	cleanup:

	if (stmt_mtree != NULL)
		sqlite3_finalize(stmt_mtree);

	if (stmt_pkg != NULL)
		sqlite3_finalize(stmt_pkg);

	if (stmt_dep != NULL)
		sqlite3_finalize(stmt_dep);

	if (stmt_conflict != NULL)
		sqlite3_finalize(stmt_conflict);

	if (stmt_file != NULL)
		sqlite3_finalize(stmt_file);

	if (stmt_script != NULL)
		sqlite3_finalize(stmt_script);

	if (stmt_option != NULL)
		sqlite3_finalize(stmt_option);
	
	if (stmt_dirs != NULL)
		sqlite3_finalize(stmt_dirs);

	if (stmt_dir != NULL)
		sqlite3_finalize(stmt_dir);

	if (stmt_cat != NULL)
		sqlite3_finalize(stmt_cat);

	if (stmt_categories != NULL)
		sqlite3_finalize(stmt_categories);

	if (stmt_lic != NULL)
		sqlite3_finalize(stmt_lic);

	if (stmt_licenses != NULL)
		sqlite3_finalize(stmt_licenses);

	if (stmt_groups != NULL)
		sqlite3_finalize(stmt_groups);

	if (stmt_users != NULL)
		sqlite3_finalize(stmt_users);

	return (retcode);
}

int
pkgdb_register_finale(struct pkgdb *db, int retcode)
{
	int ret = EPKG_OK;
	const char *commands[] = { "COMMIT;", "ROLLBACK;", NULL };
	const char *command;

	assert(db != NULL);

	if (!pkgdb_has_flag(db, PKGDB_FLAG_IN_FLIGHT)) {
		pkg_emit_error("database command not in flight (misuse)");
		return (EPKG_FATAL);
	}

	command = (retcode == EPKG_OK) ? commands[0] : commands[1];
	ret = sql_exec(db->sqlite, command);

	PKGDB_UNSET_FLAG(db, PKGDB_FLAG_IN_FLIGHT);

	return (ret);
}

int
pkgdb_unregister_pkg(struct pkgdb *db, const char *origin)
{
	sqlite3_stmt *stmt_del;
	int ret;
	const char sql[] = "DELETE FROM packages WHERE origin = ?1;";

	assert(db != NULL);
	assert(origin != NULL);

	if (sqlite3_prepare_v2(db->sqlite, sql, -1, &stmt_del, NULL) != SQLITE_OK){
		ERROR_SQLITE(db->sqlite);
		return (EPKG_FATAL);
	}

	sqlite3_bind_text(stmt_del, 1, origin, -1, SQLITE_STATIC);

	ret = sqlite3_step(stmt_del);
	sqlite3_finalize(stmt_del);

	if (ret != SQLITE_DONE) {
		ERROR_SQLITE(db->sqlite);
		return (EPKG_FATAL);
	}

	/* cleanup directories */
	if (sql_exec(db->sqlite, "DELETE from directories WHERE id NOT IN (SELECT DISTINCT directory_id FROM pkg_directories);") != EPKG_OK)
		return (EPKG_FATAL);

	if (sql_exec(db->sqlite, "DELETE from categories WHERE id NOT IN (SELECT DISTINCT category_id FROM pkg_categories);") != EPKG_OK)
		return (EPKG_FATAL);

	if (sql_exec(db->sqlite, "DELETE from licenses WHERE id NOT IN (SELECT DISTINCT license_id FROM pkg_licenses);") != EPKG_OK)
		return (EPKG_FATAL);

	if (sql_exec(db->sqlite, "DELETE FROM mtree WHERE id NOT IN (SELECT DISTINCT mtree_id FROM packages);") != EPKG_OK)
		return (EPKG_FATAL);

	if (sql_exec(db->sqlite, "DELETE FROM users WHERE id NOT IN (SELECT DISTINCT user_id FROM pkg_users);") != EPKG_OK)
		return (EPKG_FATAL);

	if (sql_exec(db->sqlite, "DELETE FROM groups WHERE id NOT IN (SELECT DISTINCT group_id FROM pkg_groups);") != EPKG_OK)
		return (EPKG_FATAL);

	return (EPKG_OK);
}

int
sql_exec(sqlite3 *s, const char *sql, ...)
{
	va_list ap;
	const char *sql_to_exec;
	char *sqlbuf = NULL;
	char *errmsg;
	int ret = EPKG_OK;

	assert(s != NULL && sql != NULL);
	if (strchr(sql, '%') != NULL) {
		va_start(ap, sql);
		sqlbuf = sqlite3_vmprintf(sql, ap);
		va_end(ap);
		sql_to_exec = sqlbuf;
	} else {
		sql_to_exec = sql;
	}

	if (sqlite3_exec(s, sql_to_exec, NULL, NULL, &errmsg) != SQLITE_OK) {
		pkg_emit_error("sqlite: %s", errmsg);
		sqlite3_free(errmsg);
		ret = EPKG_FATAL;
		return (EPKG_FATAL);
	}

	if (sqlbuf != NULL)
		free(sqlbuf);

	return (ret);
}

static int
get_pragma(sqlite3 *s, const char *sql, int64_t *res)
{
	sqlite3_stmt *stmt;
	int ret;

	assert(s != NULL && sql != NULL);

	if (sqlite3_prepare_v2(s, sql, -1, &stmt, NULL) != SQLITE_OK) {
		ERROR_SQLITE(s);
		return (EPKG_OK);
	}

	ret = sqlite3_step(stmt);

	if (ret == SQLITE_ROW)
		*res = sqlite3_column_int64(stmt, 0);

	sqlite3_finalize(stmt);

	if (ret != SQLITE_ROW) {
		ERROR_SQLITE(s);
		return (EPKG_FATAL);
	}

	return (EPKG_OK);
}

int
pkgdb_compact(struct pkgdb *db)
{
	int64_t page_count = 0;
	int64_t freelist_count = 0;

	assert(db != NULL);

	if (get_pragma(db->sqlite, "PRAGMA page_count;", &page_count) != EPKG_OK)
		return (EPKG_FATAL);

	if (get_pragma(db->sqlite, "PRAGMA freelist_count;", &freelist_count) !=
		EPKG_OK)
		return (EPKG_FATAL);

	/*
	 * Only compact if we will save 25% (or more) of the current used space.
	 */
	if (freelist_count / (float)page_count < 0.25)
		return (EPKG_OK);

	return (sql_exec(db->sqlite, "VACUUM;"));
}

static int
create_temporary_pkgjobs(sqlite3 *s)
{
	int ret;

	assert(s != NULL);

	ret = sql_exec(s, "DROP TABLE IF EXISTS pkgjobs;"
			"CREATE TEMPORARY TABLE IF NOT EXISTS pkgjobs (pkgid INTEGER, "
			"origin TEXT UNIQUE NOT NULL, name TEXT, version TEXT, "
			"comment TEXT, desc TEXT, message TEXT, "
			"arch TEXT, osversion TEXT, maintainer TEXT, "
			"www TEXT, prefix TEXT, flatsize INTEGER, newversion TEXT, "
			"newflatsize INTEGER, pkgsize INTEGER, cksum TEXT, repopath TEXT, automatic INTEGER, "
			"dbname TEXT);");

	return (ret);
}

struct pkgdb_it *
pkgdb_query_installs(struct pkgdb *db, match_t match, int nbpkgs, char **pkgs, const char *repo)
{
	struct pkg_repos *repos = NULL;
	sqlite3_stmt *stmt = NULL;
	int i = 0;
	struct sbuf *sql = sbuf_new_auto();
	const char *how = NULL;
	const char *reponame = NULL;

<<<<<<< HEAD
	const char finalsql[] = "select pkgid AS rowid, origin, name, version, "
		"comment, desc, message, arch, osversion, maintainer, "
		"www, prefix, flatsize, newversion, newflatsize, pkgsize, "
		"cksum, repopath, automatic, dbname FROM pkgjobs;";

	const char main_sql[] = "INSERT OR IGNORE INTO pkgjobs (pkgid, origin, name, version, comment, desc, arch, "
			"osversion, maintainer, www, prefix, flatsize, pkgsize, "
			"cksum, repopath, automatic, dbname) "
			"SELECT id, origin, name, version, comment, desc, "
			"arch, osversion, maintainer, www, prefix, flatsize, pkgsize, "
			"cksum, path, 0, '%s' AS dbname FROM '%s'.packages WHERE ";

	const char deps_sql[] = "INSERT INTO pkgjobs (pkgid, origin, name, version, comment, desc, arch, "
				"osversion, maintainer, www, prefix, flatsize, pkgsize, "
				"cksum, repopath, automatic) "
				"SELECT DISTINCT r.id, r.origin, r.name, r.version, r.comment, r.desc, "
				"r.arch, r.osversion, r.maintainer, r.www, r.prefix, r.flatsize, r.pkgsize, "
				"r.cksum, r.path, 1 "
				"from '%s'.packages AS r where r.origin IN "
				"(SELECT d.origin from '%s'.deps AS d, pkgjobs as j WHERE d.package_id = j.pkgid) "
				"AND (SELECT origin from main.packages WHERE origin=r.origin AND version=r.version) IS NULL;";
=======
	const char finalsql[] = "select pkgid as id, origin, name, version, "
		"comment, desc, message, arch, osversion, maintainer, "
		"www, prefix, flatsize, newversion, newflatsize, pkgsize, "
		"cksum, repopath, automatic, (select count(*) from remote.deps as d where d.origin = pkgjobs.origin) as weight FROM pkgjobs order by weight DESC;";
>>>>>>> f3c6d6af

	assert(db != NULL);

	if (db->type != PKGDB_REMOTE) {
		pkg_emit_error("remote database not attached (misuse)");
		return (NULL);
	}

	/* Working on multiple repositories */
	if (strcasecmp(pkg_config("PKG_MULTIREPOS"), "true") == 0) {
		if (repo != NULL) {
			if (pkgdb_repos_new(db, &repos) != EPKG_OK) {
				pkg_emit_error("cannot get the attached databases");
				return (NULL);
			}

			if (pkg_repos_exists(repos, repo) != EPKG_OK) {
				pkg_emit_error("repository '%s' does not exists", repo);
				pkg_repos_free(repos);
				return (NULL);
			}

			reponame = repo;
			pkg_repos_free(repos);
		} else {
			/* default repository in multi-repos is 'default' */
			reponame = "default";
		}
	} else {
		/* default repository in single-repo is 'remote' */
		reponame = "remote";
	}

	sbuf_printf(sql, main_sql, reponame, reponame); 

	switch (match) {
		case MATCH_ALL:
			how = NULL;
			break;
		case MATCH_EXACT:
			how = "%s = ?1";
			break;
		case MATCH_GLOB:
			how = "%s GLOB ?1";
			break;
		case MATCH_REGEX:
			how = "%s REGEXP ?1";
			break;
		case MATCH_EREGEX:
			how = "EREGEXP(?1, %s)";
			break;
	}

	create_temporary_pkgjobs(db->sqlite);

	sbuf_printf(sql, how, "name");
	sbuf_cat(sql, " OR ");
	sbuf_printf(sql, how, "origin");
	sbuf_cat(sql, " OR ");
	sbuf_printf(sql, how, "name || \"-\" || version");

	for (i = 0; i < nbpkgs; i++) {
		if (sqlite3_prepare_v2(db->sqlite, sbuf_data(sql), -1, &stmt, NULL) != SQLITE_OK) {
			ERROR_SQLITE(db->sqlite);
			return (NULL);
		}
		sqlite3_bind_text(stmt, 1, pkgs[i], -1, SQLITE_STATIC);
		while (sqlite3_step(stmt) != SQLITE_DONE);
	}

	sqlite3_finalize(stmt);
	sbuf_clear(sql);

	/* Remove packages already installed and in the latest version */
	sql_exec(db->sqlite, "DELETE from pkgjobs where (select p.origin from main.packages as p where p.origin=pkgjobs.origin and version=pkgjobs.version) IS NOT NULL;");

	/* Append dependencies */
	sbuf_reset(sql);
	sbuf_printf(sql, deps_sql, reponame, reponame);

	do {
<<<<<<< HEAD
		sql_exec(db->sqlite, sbuf_get(sql));
=======
		sql_exec(db->sqlite, "INSERT OR IGNORE INTO pkgjobs (pkgid, origin, name, version, comment, desc, arch, "
				"osversion, maintainer, www, prefix, flatsize, pkgsize, "
				"cksum, repopath, automatic) "
				"SELECT DISTINCT r.id, r.origin, r.name, r.version, r.comment, r.desc, "
				"r.arch, r.osversion, r.maintainer, r.www, r.prefix, r.flatsize, r.pkgsize, "
				"r.cksum, r.path, 1 "
				"from remote.packages AS r where r.origin IN "
				"(SELECT d.origin from remote.deps AS d, pkgjobs as j WHERE d.package_id = j.pkgid) "
				"AND (SELECT p.origin from main.packages as p WHERE p.origin=r.origin AND version=r.version) IS NULL;");
>>>>>>> f3c6d6af
	} while (sqlite3_changes(db->sqlite) != 0);

	sbuf_finish(sql);
	sbuf_delete(sql);

	/* Determine if there is an upgrade needed */
	sql_exec(db->sqlite, "INSERT OR REPLACE INTO pkgjobs (pkgid, origin, name, version, comment, desc, message, arch, "
			"osversion, maintainer, www, prefix, flatsize, newversion, newflatsize, pkgsize, "
			"cksum, repopath, automatic) "
			"SELECT l.id, l.origin, l.name, l.version, l.comment, l.desc, l.message, l.arch, "
			"l.osversion, l.maintainer, l.www, l.prefix, l.flatsize, r.version AS newversion, "
			"r.flatsize AS newflatsize, r.pkgsize, r.cksum, r.repopath, r.automatic "
			"FROM main.packages AS l, pkgjobs AS r WHERE l.origin = r.origin "
			"AND (PKGLT(l.version, r.version) OR (l.name != r.name))");

	if (sqlite3_prepare_v2(db->sqlite, finalsql, -1, &stmt, NULL) != SQLITE_OK) {
		ERROR_SQLITE(db->sqlite);
		return (NULL);
	}

	return (pkgdb_it_new(db, stmt, PKG_REMOTE));
}

struct pkgdb_it *
pkgdb_query_upgrades(struct pkgdb *db, const char *repo)
{
	struct pkg_repos *repos = NULL;
	sqlite3_stmt *stmt;
	struct sbuf *sql = sbuf_new_auto();
	const char *reponame = NULL;

	assert(db != NULL);

	if (db->type != PKGDB_REMOTE) {
		pkg_emit_error("remote database not attached (misuse)");
		return (NULL);
	}

<<<<<<< HEAD
	const char finalsql[] = "select pkgid as rowid, origin, name, version, "
		"comment, desc, message, arch, osversion, maintainer, "
		"www, prefix, flatsize, newversion, newflatsize, pkgsize, "
		"cksum, repopath, automatic, dbname FROM pkgjobs;";

	const char pkgjobs_sql_1[] = "INSERT INTO pkgjobs (pkgid, origin, name, version, comment, desc, message, arch, "
			"osversion, maintainer, www, prefix, flatsize, newversion, newflatsize, pkgsize, "
			"cksum, repopath, automatic, dbname) "
			"SELECT l.id, l.origin, l.name, l.version, l.comment, l.desc, "
			"l.message, l.arch, l.osversion, l.maintainer, "
			"l.www, l.prefix, l.flatsize, r.version AS newversion, r.flatsize AS newflatsize, "
			"r.pkgsize, r.cksum, r.path AS repopath, l.automatic, '%s' AS dbname "
			"FROM main.packages AS l, "
			"'%s'.packages AS r "
			"WHERE l.origin = r.origin "
			"AND (PKGLT(l.version, r.version) OR (l.name != r.name))";

	const char pkgjobs_sql_2[] = "INSERT INTO pkgjobs (pkgid, origin, name, version, comment, desc, arch, "
			"osversion, maintainer, www, prefix, flatsize, pkgsize, "
			"cksum, repopath, automatic, dbname)"
			"SELECT DISTINCT id, origin, name, version, comment, desc, arch, osversion, maintainer, www, prefix, flatsize, "
			"pkgsize, cksum, path as repopath, 1, '%s' AS dbname FROM '%s'.packages WHERE origin IN ("
			"SELECT DISTINCT deps.origin FROM '%s'.deps as deps, pkgjobs WHERE deps.package_id = pkgjobs.pkgid and "
			"deps.origin NOT IN (SELECT DISTINCT origin from pkgjobs) AND deps.origin NOT IN (SELECT DISTINCT origin from main.packages)"
			");";

	/* Working on multiple repositories */
	if (strcasecmp(pkg_config("PKG_MULTIREPOS"), "true") == 0) {
		if (repo != NULL) {
			if (pkgdb_repos_new(db, &repos) != EPKG_OK) {
				pkg_emit_error("cannot get the attached databases");
				sbuf_delete(sql);
				return (NULL);
			}

			if (pkg_repos_exists(repos, repo) != EPKG_OK) {
				pkg_emit_error("repository '%s' does not exists", repo);
				pkg_repos_free(repos);
				sbuf_delete(sql);
				return (NULL);
			}
=======
	const char sql[] = "select pkgid as id, origin, name, version, "
		"comment, desc, message, arch, osversion, maintainer, "
		"www, prefix, flatsize, newversion, newflatsize, pkgsize, "
		"cksum, repopath, automatic, (select count(*) from remote.deps as d where d.origin = pkgjobs.origin) as weight FROM pkgjobs order by weight DESC;";

	create_temporary_pkgjobs(db->sqlite);

	sql_exec(db->sqlite,  "INSERT OR IGNORE INTO pkgjobs (pkgid, origin, name, version, comment, desc, arch, "
			"osversion, maintainer, www, prefix, flatsize, pkgsize, "
			"cksum, repopath, automatic) "
			"SELECT id, origin, name, version, comment, desc, "
			"arch, osversion, maintainer, www, prefix, flatsize, pkgsize, "
			"cksum, path, 0 FROM remote.packages WHERE origin IN (select origin from main.packages)");

	/* Remove packages already installed and in the latest version */
	sql_exec(db->sqlite, "DELETE from pkgjobs where (select p.origin from main.packages as p where p.origin=pkgjobs.origin and version=pkgjobs.version) IS NOT NULL;");

	/* Append dependencies */
	do {
		sql_exec(db->sqlite, "INSERT OR IGNORE INTO pkgjobs (pkgid, origin, name, version, comment, desc, arch, "
				"osversion, maintainer, www, prefix, flatsize, pkgsize, "
				"cksum, repopath, automatic) "
				"SELECT DISTINCT r.id, r.origin, r.name, r.version, r.comment, r.desc, "
				"r.arch, r.osversion, r.maintainer, r.www, r.prefix, r.flatsize, r.pkgsize, "
				"r.cksum, r.path, 1 "
				"from remote.packages AS r where r.origin IN "
				"(SELECT d.origin from remote.deps AS d, pkgjobs as j WHERE d.package_id = j.pkgid) "
				"AND (SELECT p.origin from main.packages as p WHERE p.origin=r.origin AND version=r.version) IS NULL;");
	} while (sqlite3_changes(db->sqlite) != 0);

	/* Determine if there is an upgrade needed */
	sql_exec(db->sqlite, "INSERT OR REPLACE INTO pkgjobs (pkgid, origin, name, version, comment, desc, message, arch, "
			"osversion, maintainer, www, prefix, flatsize, newversion, newflatsize, pkgsize, "
			"cksum, repopath, automatic) "
			"SELECT l.id, l.origin, l.name, l.version, l.comment, l.desc, l.message, l.arch, "
			"l.osversion, l.maintainer, l.www, l.prefix, l.flatsize, r.version AS newversion, "
			"r.flatsize AS newflatsize, r.pkgsize, r.cksum, r.repopath, r.automatic "
			"FROM main.packages AS l, pkgjobs AS r WHERE l.origin = r.origin "
			"AND (PKGLT(l.version, r.version) OR (l.name != r.name))");
>>>>>>> f3c6d6af

			reponame = repo;
			pkg_repos_free(repos);
		} else {
			/* default repository in multi-repos is 'default' */
			reponame = "default";
		}
	} else {
		/* default repository in single-repo is 'remote' */
		reponame = "remote";
	}

	create_temporary_pkgjobs(db->sqlite);

	sbuf_printf(sql, pkgjobs_sql_1, reponame, reponame);
	sql_exec(db->sqlite, sbuf_get(sql));

	sbuf_reset(sql);
	sbuf_printf(sql, pkgjobs_sql_2, reponame, reponame, reponame);
	do {
		sql_exec(db->sqlite, sbuf_get(sql));
	} while (sqlite3_changes(db->sqlite) != 0);

	if (sqlite3_prepare_v2(db->sqlite, finalsql, -1, &stmt, NULL) != SQLITE_OK) {
		ERROR_SQLITE(db->sqlite);
		return (NULL);
	}

	sbuf_finish(sql);
	sbuf_delete(sql);

	return (pkgdb_it_new(db, stmt, PKG_REMOTE));
}

struct pkgdb_it *
pkgdb_query_downgrades(struct pkgdb *db, const char *repo)
{
	struct pkg_repos *repos = NULL;
	struct sbuf *sql = sbuf_new_auto();
	const char *reponame = NULL;
	sqlite3_stmt *stmt = NULL;

	assert(db != NULL);

	if (db->type != PKGDB_REMOTE) {
		pkg_emit_error("remote database not attached (misuse)");
		return (NULL);
	}

<<<<<<< HEAD
	const char finalsql[] = ""
		"SELECT l.id AS rowid, l.origin AS origin, l.name AS name, l.version AS version, l.comment AS comment, l.desc AS desc, "
=======
	const char sql[] = ""
		"SELECT l.id, l.origin AS origin, l.name AS name, l.version AS version, l.comment AS comment, l.desc AS desc, "
>>>>>>> f3c6d6af
		"l.message AS message, l.arch AS arch, l.osversion AS osversion, l.maintainer AS maintainer, "
		"l.www AS www, l.prefix AS prefix, l.flatsize AS flatsize, r.version AS version, r.flatsize AS newflatsize, "
		"r.pkgsize AS pkgsize, r.path AS repopath, '%s' AS dbname "
		"FROM main.packages AS l, "
		"'%s'.packages AS r "
		"WHERE l.origin = r.origin "
		"AND PKGGT(l.version, r.version)";

	/* Working on multiple repositories */
	if (strcasecmp(pkg_config("PKG_MULTIREPOS"), "true") == 0) {
		if (repo != NULL) {
			if (pkgdb_repos_new(db, &repos) != EPKG_OK) {
				pkg_emit_error("cannot get the attached databases");
				return (NULL);
			}

			if (pkg_repos_exists(repos, repo) != EPKG_OK) {
				pkg_emit_error("repository '%s' does not exists", repo);
				pkg_repos_free(repos);
				return (NULL);
			}

			reponame = repo;
			pkg_repos_free(repos);
		} else {
			/* default repository in multi-repos is 'default' */
			reponame = "default";
		}
	} else {
		/* default repository in single-repo is 'remote' */
		reponame = "remote";
	}

	sbuf_printf(sql, finalsql, reponame, reponame);
	sbuf_finish(sql);

	if (sqlite3_prepare_v2(db->sqlite, sbuf_get(sql), -1, &stmt, NULL) != SQLITE_OK) {
		ERROR_SQLITE(db->sqlite);
		return (NULL);
	}

	return (pkgdb_it_new(db, stmt, PKG_REMOTE));
}

struct pkgdb_it *
pkgdb_query_autoremove(struct pkgdb *db)
{
	sqlite3_stmt *stmt = NULL;
	int weight = 0;

	assert(db != NULL);

	const char sql[] = ""
		"SELECT id, p.origin, name, version, comment, desc, "
		"message, arch, osversion, maintainer, www, prefix, "
		"flatsize FROM packages as p, autoremove where id = pkgid ORDER BY weight ASC;";

	sql_exec(db->sqlite, "DROP TABLE IF EXISTS autoremove; "
			"CREATE TEMPORARY TABLE IF NOT EXISTS autoremove ("
			"origin TEXT UNIQUE NOT NULL, pkgid INTEGER, weight INTEGER);");

	do {
		sql_exec(db->sqlite, "INSERT OR IGNORE into autoremove(origin, pkgid, weight) "
				"SELECT distinct origin, id, %d FROM packages WHERE automatic=1 AND "
				"origin NOT IN (SELECT DISTINCT deps.origin FROM deps WHERE "
				" deps.origin = packages.origin);"
				, weight);
	} while (sqlite3_changes(db->sqlite) != 0);

	if (sqlite3_prepare_v2(db->sqlite, sql, -1, &stmt, NULL) != SQLITE_OK) {
		ERROR_SQLITE(db->sqlite);
		return (NULL);
	}

	return (pkgdb_it_new(db, stmt, PKG_INSTALLED));
}

<<<<<<< HEAD
static int
pkgdb_rquery_build_search_query(struct sbuf *sql, match_t match, unsigned int field)
=======
struct pkgdb_it *
pkgdb_query_delete(struct pkgdb *db, match_t match, int nbpkgs, char **pkgs, int recursive)
{
	sqlite3_stmt *stmt;

	struct sbuf *sql = sbuf_new_auto();
	const char *how = NULL;
	int i = 0;

	assert(db != NULL);

	const char sqlsel[] = ""
		"SELECT id, p.origin, name, version, comment, desc, "
		"message, arch, osversion, maintainer, www, prefix, "
		"flatsize, (select count(*) from deps AS d where d.origin=del.origin) as weight FROM packages as p, delete_job as del where id = pkgid "
		"ORDER BY weight ASC;";

	sbuf_cat(sql, "INSERT OR IGNORE INTO delete_job (origin, pkgid) "
			"SELECT p.origin, p.id FROM packages as p ");

	switch (match) {
		case MATCH_ALL:
			how = NULL;
			break;
		case MATCH_EXACT:
			how = "%s = ?1";
			break;
		case MATCH_GLOB:
			how = "%s GLOB ?1";
			break;
		case MATCH_REGEX:
			how = "%s REGEXP ?1";
			break;
		case MATCH_EREGEX:
			how = "EREGEXP(?1, %s)";
			break;
	}

	sql_exec(db->sqlite, "DROP TABLE IF EXISTS delete_job; "
			"CREATE TEMPORARY TABLE IF NOT EXISTS delete_job ("
			"origin TEXT UNIQUE NOT NULL, pkgid INTEGER);"
			);

	if (how != NULL) {
		sbuf_cat(sql, " WHERE ");
		sbuf_printf(sql, how, "p.name");
		sbuf_cat(sql, " OR ");
		sbuf_printf(sql, how, "p.origin");
		sbuf_cat(sql, " OR ");
		sbuf_printf(sql, how, "p.name || \"-\" || p.version");

		for (i = 0; i < nbpkgs; i++) {
			if (sqlite3_prepare_v2(db->sqlite, sbuf_data(sql), -1, &stmt, NULL) != SQLITE_OK) {
				ERROR_SQLITE(db->sqlite);
				return (NULL);
			}
			sqlite3_bind_text(stmt, 1, pkgs[i], -1, SQLITE_STATIC);
			while (sqlite3_step(stmt) != SQLITE_DONE);
		}
	} else {
		if (sqlite3_prepare_v2(db->sqlite, sbuf_data(sql), -1, &stmt, NULL) != SQLITE_OK) {
			ERROR_SQLITE(db->sqlite);
			return (NULL);
		}
		sqlite3_bind_text(stmt, 1, pkgs[i], -1, SQLITE_STATIC);
		while (sqlite3_step(stmt) != SQLITE_DONE);
	}

	sqlite3_finalize(stmt);

	if (recursive) {
		do {
			sql_exec(db->sqlite, "INSERT OR IGNORE INTO delete_job(origin, pkgid) "
					"SELECT p.origin, p.id FROM deps AS d, packages AS p, delete_job AS del WHERE "
					"d.origin=del.origin AND p.id = d.package_id");
		} while (sqlite3_changes(db->sqlite) != 0);
	}

	if (sqlite3_prepare_v2(db->sqlite, sqlsel, -1, &stmt, NULL) != SQLITE_OK) {
		ERROR_SQLITE(db->sqlite);
		return (NULL);
	}


	return (pkgdb_it_new(db, stmt, PKG_INSTALLED));
}

struct pkgdb_it *
pkgdb_rquery(struct pkgdb *db, const char *pattern, match_t match, pkgdb_field field)
>>>>>>> f3c6d6af
{
	const char *how = NULL;
<<<<<<< HEAD
	const char *what = NULL;
=======

	assert(db != NULL);
	assert(pattern != NULL && pattern[0] != '\0');

	if (db->type != PKGDB_REMOTE) {
		pkg_emit_error("remote database not attached (misuse)");
		return (NULL);
	}

	sbuf_cat(sql, "SELECT id, origin, name, version, comment, prefix, "
			"desc, arch, arch, osversion, maintainer, www, licenselogic, "
			"flatsize AS newflatsize, pkgsize, cksum, path AS repopath FROM remote.packages");
>>>>>>> f3c6d6af

	switch (match) {
		case MATCH_ALL:
			how = NULL;
			break;
		case MATCH_EXACT:
			how = "%s = ?1";
			break;
		case MATCH_GLOB:
			how = "%s GLOB ?1";
			break;
		case MATCH_REGEX:
			how = "%s REGEXP ?1";
			break;
		case MATCH_EREGEX:
			how = "EREGEXP(?1, %s)";
			break;
	}

	switch(field) {
		case FIELD_NONE:
			what = NULL;
			break;
		case FIELD_ORIGIN:
			what = "origin";
			break;
		case FIELD_NAME:
			what = "name";
			break;
		case FIELD_NAMEVER:
			what = "name || \"-\" || version";
			break;
		case FIELD_COMMENT:
			what = "comment";
			break;
		case FIELD_DESC:
			what = "desc";
			break;
	}

	if (what != NULL && how != NULL)
		sbuf_printf(sql, how, what);

	return (EPKG_OK);
}

struct pkgdb_it *
pkgdb_rquery(struct pkgdb *db, const char *pattern, match_t match, unsigned int field, const char *reponame)
{
	const char *dbname = NULL;
	sqlite3_stmt *stmt = NULL;
	struct sbuf *sql = NULL;
	struct pkg_repos *repos = NULL;
	struct pkg_repos_entry *re = NULL;
	const char *basesql = ""
				"SELECT id AS rowid, origin, name, version, comment, "
					"prefix, desc, arch, osversion, maintainer, www, "
					"licenselogic, flatsize AS newflatsize, pkgsize, "
					"cksum, path AS repopath ";
	const char *multireposql = ""
				"SELECT id, origin, name, version, comment, "
					"prefix, desc, arch, osversion, maintainer, www, "
					"licenselogic, flatsize, pkgsize, "
					"cksum, path, '%s' AS dbname "
					"FROM '%s'.packages ";

	assert(pattern != NULL && pattern[0] != '\0');

	if (db->type != PKGDB_REMOTE) {
		pkg_emit_error("%s", "remote database not attached (misuse)");
		return (NULL);
	}

	sql = sbuf_new_auto();
	sbuf_cat(sql, basesql);

	if (strcasecmp(pkg_config("PKG_MULTIREPOS"), "true") == 0) {
		/*
		 * Working on multiple remote repositories
		 */

		/* add the dbname column to the SELECT */
		sbuf_cat(sql, ", dbname FROM ");

		if (pkgdb_repos_new(db, &repos) != EPKG_OK) {
			pkg_emit_error("pkgdb_rquery(): %s", "cannot get the attached databases");
			return (NULL);
		}

		if (reponame != NULL)
			if (pkg_repos_switch(repos, reponame) != EPKG_OK) {
				pkg_emit_error("pkgdb_rquery(): %s", "cannot switch to repository");
				return (NULL);
			}

		/* get the first repository entry */
		if (pkg_repos_next(repos, &re) == EPKG_OK) {
			dbname = pkg_repos_get_name(re);
			sbuf_cat(sql, "(");
			sbuf_printf(sql, multireposql, dbname, dbname);
		} else {
			/* there are no remote databases attached */
			sbuf_finish(sql);
			sbuf_delete(sql);
			pkg_repos_free(repos);
			return (NULL);
		}

		while (pkg_repos_next(repos, &re) == EPKG_OK) {
			dbname = pkg_repos_get_name(re);
			sbuf_cat(sql, " UNION ALL ");
			sbuf_printf(sql, multireposql, dbname, dbname);
		}

		/* close the UNIONs and build the search query */
		sbuf_cat(sql, ") WHERE ");
		pkgdb_rquery_build_search_query(sql, match, field);
		sbuf_finish(sql);
		pkg_repos_free(repos);
	} else {
		/* 
		 * Working on a single remote repository
		 */

		sbuf_cat(sql, ", 'remote' AS dbname FROM remote.packages WHERE ");
		pkgdb_rquery_build_search_query(sql, match, field);
		sbuf_cat(sql, ";");
		sbuf_finish(sql);
	}

	if (sqlite3_prepare_v2(db->sqlite, sbuf_get(sql), -1, &stmt, NULL) != SQLITE_OK) {
		ERROR_SQLITE(db->sqlite);
		return (NULL);
	}

	sbuf_delete(sql);

	sqlite3_bind_text(stmt, 1, pattern, -1, SQLITE_TRANSIENT);

	return (pkgdb_it_new(db, stmt, PKG_REMOTE));
}

int
pkgdb_integrity_append(struct pkgdb *db, struct pkg *p)
{
	int ret = EPKG_OK;

	sqlite3_stmt *stmt = NULL;
	sqlite3_stmt *stmt_conflicts = NULL;
	struct pkg_file *file = NULL;
	struct sbuf *conflictmsg = sbuf_new_auto();

	const char sql[] = "INSERT INTO integritycheck (name, origin, version, path)"
		"values (?1, ?2, ?3, ?4);";
	const char sql_conflicts[] = "SELECT name, version from integritycheck where path=?1;";

	assert( db != NULL && p != NULL);

	sql_exec(db->sqlite, "CREATE TEMP TABLE IF NOT EXISTS integritycheck ( "
			"name TEXT, "
			"origin TEXT, "
			"version TEXT, "
			"path TEXT UNIQUE);"
		);

	if (sqlite3_prepare_v2(db->sqlite, sql, -1, &stmt, NULL) != SQLITE_OK) {
		ERROR_SQLITE(db->sqlite);
		return (EPKG_FATAL);
	}
	while (pkg_files(p, &file) == EPKG_OK) {
		sqlite3_bind_text(stmt, 1, pkg_get(p, PKG_NAME), -1, SQLITE_STATIC);
		sqlite3_bind_text(stmt, 2, pkg_get(p, PKG_ORIGIN), -1, SQLITE_STATIC);
		sqlite3_bind_text(stmt, 3, pkg_get(p, PKG_VERSION), -1, SQLITE_STATIC);
		sqlite3_bind_text(stmt, 4, pkg_file_path(file), -1, SQLITE_STATIC);

		if (sqlite3_step(stmt) != SQLITE_DONE) {
			sbuf_clear(conflictmsg);
			sbuf_printf(conflictmsg, "WARNING: %s-%s conflict on %s with: \n",
					pkg_get(p, PKG_NAME), pkg_get(p, PKG_VERSION),
					pkg_file_path(file));

			if (sqlite3_prepare_v2(db->sqlite, sql_conflicts, -1, &stmt_conflicts, NULL) != SQLITE_OK) {
				ERROR_SQLITE(db->sqlite);
				sqlite3_finalize(stmt);
				sbuf_delete(conflictmsg);
				return (EPKG_FATAL);
			}

			sqlite3_bind_text(stmt_conflicts, 1, pkg_file_path(file), -1, SQLITE_STATIC);

			while (sqlite3_step(stmt_conflicts) != SQLITE_DONE) {
				sbuf_printf(conflictmsg, "\t- %s-%s\n",
						sqlite3_column_text(stmt_conflicts, 0),
						sqlite3_column_text(stmt_conflicts, 1));
			}
			sqlite3_finalize(stmt_conflicts);
			sbuf_finish(conflictmsg);
			pkg_emit_error(sbuf_data(conflictmsg));
			ret = EPKG_FATAL;
		}
		sqlite3_reset(stmt);
	}
	sqlite3_finalize(stmt);
	sbuf_delete(conflictmsg);

	return (ret);
}

int
pkgdb_integrity_check(struct pkgdb *db)
{
	int ret = EPKG_OK;
	sqlite3_stmt *stmt;
	sqlite3_stmt *stmt_conflicts;
	struct sbuf *conflictmsg = sbuf_new_auto();
	assert (db != NULL);

	const char sql_local_conflict[] = "SELECT p.name, p.version FROM packages AS p, files AS f "
		"WHERE p.id = f.package_id AND f.path = ?1;";

	const char sql_conflicts[] = "SELECT name, version from integritycheck where path=?1;";

	if (sqlite3_prepare_v2(db->sqlite,
		"SELECT path, COUNT(path) from ("
		"SELECT path from integritycheck UNION ALL "
		"SELECT path from files, main.packages AS p where p.id=package_id and p.origin NOT IN (SELECT origin from integritycheck)"
		") GROUP BY path HAVING (COUNT(path) > 1 );",
		-1, &stmt, NULL) != SQLITE_OK) {
		ERROR_SQLITE(db->sqlite);
		return (EPKG_FATAL);
	}

	while (sqlite3_step(stmt) != SQLITE_DONE) {
		sbuf_clear(conflictmsg);

		if (sqlite3_prepare_v2(db->sqlite, sql_local_conflict, -1, &stmt_conflicts, NULL) != SQLITE_OK) {
			ERROR_SQLITE(db->sqlite);
			sqlite3_finalize(stmt);
			sbuf_delete(conflictmsg);
			return (EPKG_FATAL);
		}

		sqlite3_bind_text(stmt_conflicts, 1, sqlite3_column_text(stmt, 0), -1, SQLITE_STATIC);

		sqlite3_step(stmt_conflicts);

		sbuf_printf(conflictmsg, "WARNING: locally installed %s-%s conflicts on %s with:\n",
				sqlite3_column_text(stmt_conflicts, 0),
				sqlite3_column_text(stmt_conflicts, 1),
				sqlite3_column_text(stmt, 0)
				);
		
		sqlite3_finalize(stmt_conflicts);

		if (sqlite3_prepare_v2(db->sqlite, sql_conflicts, -1, &stmt_conflicts, NULL) != SQLITE_OK) {
			ERROR_SQLITE(db->sqlite);
			sqlite3_finalize(stmt);
			sbuf_delete(conflictmsg);
			return (EPKG_FATAL);
		}

		sqlite3_bind_text(stmt_conflicts, 1, sqlite3_column_text(stmt, 0), -1, SQLITE_STATIC);

		while (sqlite3_step(stmt_conflicts) != SQLITE_DONE) {
			sbuf_printf(conflictmsg, "\t- %s-%s\n",
					sqlite3_column_text(stmt_conflicts, 0),
					sqlite3_column_text(stmt_conflicts, 1));
		}
		sqlite3_finalize(stmt_conflicts);
		sbuf_finish(conflictmsg);
		pkg_emit_error(sbuf_data(conflictmsg));
		ret = EPKG_FATAL;
	}

	sqlite3_finalize(stmt);
	sbuf_delete(conflictmsg);

/*	sql_exec(db->sqlite, "DROP TABLE IF EXISTS integritycheck");*/

	return (ret);
}

struct pkgdb_it *
pkgdb_integrity_conflict_local(struct pkgdb *db, const char *origin)
{
       sqlite3_stmt *stmt;

       assert(db != NULL && origin != NULL);

       const char sql_conflicts [] = "SELECT DISTINCT p.id as rowid, p.origin, p.name, p.version, p.prefix "
               "FROM packages AS p, files AS f, integritycheck AS i "
               "WHERE p.id = f.package_id AND f.path = i.path AND i.origin = ?1";

       if (sqlite3_prepare_v2(db->sqlite, sql_conflicts, -1, &stmt, NULL) != SQLITE_OK) {
               ERROR_SQLITE(db->sqlite);
               return (NULL);
       }

       sqlite3_bind_text(stmt, 1, origin, -1, SQLITE_TRANSIENT);

       return (pkgdb_it_new(db, stmt, PKG_INSTALLED));
}
<|MERGE_RESOLUTION|>--- conflicted
+++ resolved
@@ -490,13 +490,9 @@
 	struct pkg_repos_entry *re = NULL;
 	char localpath[MAXPATHLEN + 1];
 	char remotepath[MAXPATHLEN + 1];
-<<<<<<< HEAD
 	const char *dbdir = NULL;
 	const char *repo_name = NULL;
 	struct sbuf *sql = sbuf_new_auto();
-=======
-	const char *dbdir;
->>>>>>> f3c6d6af
 	bool create = false;
 
 	/*
@@ -591,7 +587,6 @@
 				return (EPKG_FATAL);
 			}
 
-<<<<<<< HEAD
 			while (pkg_repos_next(repos, &re) == EPKG_OK) {
 				repo_name = pkg_repos_get_name(re);
 
@@ -607,7 +602,7 @@
 					return (EPKG_FATAL);
 				}
 
-				sbuf_printf(sql, "ATTACH '%s' AS '%s';", remotepath, repo_name);
+				sbuf_printf(sql, "ATTACH '%q' AS '%s';", remotepath, repo_name);
 			}
 
 			sbuf_finish(sql);
@@ -645,18 +640,13 @@
 				return (EPKG_FATAL);
 			}
 
-			sbuf_printf(sql, "ATTACH '%s' AS 'remote';", remotepath);
+			sbuf_printf(sql, "ATTACH '%q' AS 'remote';", remotepath);
 			sbuf_finish(sql);
 
 			if (sql_exec(db->sqlite, sbuf_get(sql)) != EPKG_OK) {
 				pkgdb_close(db);
 				return (EPKG_FATAL);
 			}
-=======
-		if (sql_exec(db->sqlite, "ATTACH '%q' AS remote;", remotepath) != EPKG_OK) {
-			pkgdb_close(db);
-			return (EPKG_FATAL);
->>>>>>> f3c6d6af
 		}
 	}
 
@@ -1966,14 +1956,14 @@
 	const char *how = NULL;
 	const char *reponame = NULL;
 
-<<<<<<< HEAD
 	const char finalsql[] = "select pkgid AS rowid, origin, name, version, "
 		"comment, desc, message, arch, osversion, maintainer, "
 		"www, prefix, flatsize, newversion, newflatsize, pkgsize, "
-		"cksum, repopath, automatic, dbname FROM pkgjobs;";
-
+		"cksum, repopath, automatic, (select count(*) from '%s'.deps as d where d.origin = pkgjobs.origin) as weight, "
+		"dbname FROM pkgjobs order by weight DESC;";
+       
 	const char main_sql[] = "INSERT OR IGNORE INTO pkgjobs (pkgid, origin, name, version, comment, desc, arch, "
-			"osversion, maintainer, www, prefix, flatsize, pkgsize, "
+			"osversion, maintiner, www, prefix, flatsize, pkgsize, "
 			"cksum, repopath, automatic, dbname) "
 			"SELECT id, origin, name, version, comment, desc, "
 			"arch, osversion, maintainer, www, prefix, flatsize, pkgsize, "
@@ -1988,12 +1978,6 @@
 				"from '%s'.packages AS r where r.origin IN "
 				"(SELECT d.origin from '%s'.deps AS d, pkgjobs as j WHERE d.package_id = j.pkgid) "
 				"AND (SELECT origin from main.packages WHERE origin=r.origin AND version=r.version) IS NULL;";
-=======
-	const char finalsql[] = "select pkgid as id, origin, name, version, "
-		"comment, desc, message, arch, osversion, maintainer, "
-		"www, prefix, flatsize, newversion, newflatsize, pkgsize, "
-		"cksum, repopath, automatic, (select count(*) from remote.deps as d where d.origin = pkgjobs.origin) as weight FROM pkgjobs order by weight DESC;";
->>>>>>> f3c6d6af
 
 	assert(db != NULL);
 
@@ -2075,23 +2059,9 @@
 	sbuf_printf(sql, deps_sql, reponame, reponame);
 
 	do {
-<<<<<<< HEAD
 		sql_exec(db->sqlite, sbuf_get(sql));
-=======
-		sql_exec(db->sqlite, "INSERT OR IGNORE INTO pkgjobs (pkgid, origin, name, version, comment, desc, arch, "
-				"osversion, maintainer, www, prefix, flatsize, pkgsize, "
-				"cksum, repopath, automatic) "
-				"SELECT DISTINCT r.id, r.origin, r.name, r.version, r.comment, r.desc, "
-				"r.arch, r.osversion, r.maintainer, r.www, r.prefix, r.flatsize, r.pkgsize, "
-				"r.cksum, r.path, 1 "
-				"from remote.packages AS r where r.origin IN "
-				"(SELECT d.origin from remote.deps AS d, pkgjobs as j WHERE d.package_id = j.pkgid) "
-				"AND (SELECT p.origin from main.packages as p WHERE p.origin=r.origin AND version=r.version) IS NULL;");
->>>>>>> f3c6d6af
 	} while (sqlite3_changes(db->sqlite) != 0);
 
-	sbuf_finish(sql);
-	sbuf_delete(sql);
 
 	/* Determine if there is an upgrade needed */
 	sql_exec(db->sqlite, "INSERT OR REPLACE INTO pkgjobs (pkgid, origin, name, version, comment, desc, message, arch, "
@@ -2103,10 +2073,16 @@
 			"FROM main.packages AS l, pkgjobs AS r WHERE l.origin = r.origin "
 			"AND (PKGLT(l.version, r.version) OR (l.name != r.name))");
 
-	if (sqlite3_prepare_v2(db->sqlite, finalsql, -1, &stmt, NULL) != SQLITE_OK) {
+	sbuf_reset(sql);
+	sbuf_printf(sql, finalsql, reponame);
+
+	if (sqlite3_prepare_v2(db->sqlite, sbuf_get(sql), -1, &stmt, NULL) != SQLITE_OK) {
 		ERROR_SQLITE(db->sqlite);
 		return (NULL);
 	}
+
+	sbuf_finish(sql);
+	sbuf_delete(sql);
 
 	return (pkgdb_it_new(db, stmt, PKG_REMOTE));
 }
@@ -2126,32 +2102,37 @@
 		return (NULL);
 	}
 
-<<<<<<< HEAD
 	const char finalsql[] = "select pkgid as rowid, origin, name, version, "
 		"comment, desc, message, arch, osversion, maintainer, "
 		"www, prefix, flatsize, newversion, newflatsize, pkgsize, "
-		"cksum, repopath, automatic, dbname FROM pkgjobs;";
-
-	const char pkgjobs_sql_1[] = "INSERT INTO pkgjobs (pkgid, origin, name, version, comment, desc, message, arch, "
+		"cksum, repopath, automatic, (select count(*) from '%s'.deps as d where d.origin = pkgjobs.origin) as weight, "
+		"dbname FROM pkgjobs order by weight DESC;";
+		
+	const char pkgjobs_sql_1[] = "INSERT OR IGNORE INTO pkgjobs (pkgid, origin, name, version, comment, desc, arch, "
+			"osversion, maintainer, www, prefix, flatsize, pkgsize, "
+			"cksum, repopath, automatic, dbname) "
+			"SELECT id, origin, name, version, comment, desc, "
+			"arch, osversion, maintainer, www, prefix, flatsize, pkgsize, "
+			"cksum, path, 0 FROM '%s'.packages WHERE origin IN (select origin from main.packages)";
+
+	const char pkgjobs_sql_2[] = "INSERT OR IGNORE INTO pkgjobs (pkgid, origin, name, version, comment, desc, arch, "
+				"osversion, maintainer, www, prefix, flatsize, pkgsize, "
+				"cksum, repopath, automatic, dbname) "
+				"SELECT DISTINCT r.id, r.origin, r.name, r.version, r.comment, r.desc, "
+				"r.arch, r.osversion, r.maintainer, r.www, r.prefix, r.flatsize, r.pkgsize, "
+				"r.cksum, r.path, 1, '%s' AS dbname "
+				"FROM '%s'.packages AS r where r.origin IN "
+				"(SELECT d.origin from '%s'.deps AS d, pkgjobs as j WHERE d.package_id = j.pkgid) "
+				"AND (SELECT p.origin from main.packages as p WHERE p.origin=r.origin AND version=r.version) IS NULL;";
+
+	const char pkgjobs_sql_3[] = "INSERT OR REPLACE INTO pkgjobs (pkgid, origin, name, version, comment, desc, message, arch, "
 			"osversion, maintainer, www, prefix, flatsize, newversion, newflatsize, pkgsize, "
-			"cksum, repopath, automatic, dbname) "
-			"SELECT l.id, l.origin, l.name, l.version, l.comment, l.desc, "
-			"l.message, l.arch, l.osversion, l.maintainer, "
-			"l.www, l.prefix, l.flatsize, r.version AS newversion, r.flatsize AS newflatsize, "
-			"r.pkgsize, r.cksum, r.path AS repopath, l.automatic, '%s' AS dbname "
-			"FROM main.packages AS l, "
-			"'%s'.packages AS r "
-			"WHERE l.origin = r.origin "
+			"cksum, repopath, automatic) "
+			"SELECT l.id, l.origin, l.name, l.version, l.comment, l.desc, l.message, l.arch, "
+			"l.osversion, l.maintainer, l.www, l.prefix, l.flatsize, r.version AS newversion, "
+			"r.flatsize AS newflatsize, r.pkgsize, r.cksum, r.repopath, r.automatic "
+			"FROM main.packages AS l, pkgjobs AS r WHERE l.origin = r.origin "
 			"AND (PKGLT(l.version, r.version) OR (l.name != r.name))";
-
-	const char pkgjobs_sql_2[] = "INSERT INTO pkgjobs (pkgid, origin, name, version, comment, desc, arch, "
-			"osversion, maintainer, www, prefix, flatsize, pkgsize, "
-			"cksum, repopath, automatic, dbname)"
-			"SELECT DISTINCT id, origin, name, version, comment, desc, arch, osversion, maintainer, www, prefix, flatsize, "
-			"pkgsize, cksum, path as repopath, 1, '%s' AS dbname FROM '%s'.packages WHERE origin IN ("
-			"SELECT DISTINCT deps.origin FROM '%s'.deps as deps, pkgjobs WHERE deps.package_id = pkgjobs.pkgid and "
-			"deps.origin NOT IN (SELECT DISTINCT origin from pkgjobs) AND deps.origin NOT IN (SELECT DISTINCT origin from main.packages)"
-			");";
 
 	/* Working on multiple repositories */
 	if (strcasecmp(pkg_config("PKG_MULTIREPOS"), "true") == 0) {
@@ -2168,47 +2149,6 @@
 				sbuf_delete(sql);
 				return (NULL);
 			}
-=======
-	const char sql[] = "select pkgid as id, origin, name, version, "
-		"comment, desc, message, arch, osversion, maintainer, "
-		"www, prefix, flatsize, newversion, newflatsize, pkgsize, "
-		"cksum, repopath, automatic, (select count(*) from remote.deps as d where d.origin = pkgjobs.origin) as weight FROM pkgjobs order by weight DESC;";
-
-	create_temporary_pkgjobs(db->sqlite);
-
-	sql_exec(db->sqlite,  "INSERT OR IGNORE INTO pkgjobs (pkgid, origin, name, version, comment, desc, arch, "
-			"osversion, maintainer, www, prefix, flatsize, pkgsize, "
-			"cksum, repopath, automatic) "
-			"SELECT id, origin, name, version, comment, desc, "
-			"arch, osversion, maintainer, www, prefix, flatsize, pkgsize, "
-			"cksum, path, 0 FROM remote.packages WHERE origin IN (select origin from main.packages)");
-
-	/* Remove packages already installed and in the latest version */
-	sql_exec(db->sqlite, "DELETE from pkgjobs where (select p.origin from main.packages as p where p.origin=pkgjobs.origin and version=pkgjobs.version) IS NOT NULL;");
-
-	/* Append dependencies */
-	do {
-		sql_exec(db->sqlite, "INSERT OR IGNORE INTO pkgjobs (pkgid, origin, name, version, comment, desc, arch, "
-				"osversion, maintainer, www, prefix, flatsize, pkgsize, "
-				"cksum, repopath, automatic) "
-				"SELECT DISTINCT r.id, r.origin, r.name, r.version, r.comment, r.desc, "
-				"r.arch, r.osversion, r.maintainer, r.www, r.prefix, r.flatsize, r.pkgsize, "
-				"r.cksum, r.path, 1 "
-				"from remote.packages AS r where r.origin IN "
-				"(SELECT d.origin from remote.deps AS d, pkgjobs as j WHERE d.package_id = j.pkgid) "
-				"AND (SELECT p.origin from main.packages as p WHERE p.origin=r.origin AND version=r.version) IS NULL;");
-	} while (sqlite3_changes(db->sqlite) != 0);
-
-	/* Determine if there is an upgrade needed */
-	sql_exec(db->sqlite, "INSERT OR REPLACE INTO pkgjobs (pkgid, origin, name, version, comment, desc, message, arch, "
-			"osversion, maintainer, www, prefix, flatsize, newversion, newflatsize, pkgsize, "
-			"cksum, repopath, automatic) "
-			"SELECT l.id, l.origin, l.name, l.version, l.comment, l.desc, l.message, l.arch, "
-			"l.osversion, l.maintainer, l.www, l.prefix, l.flatsize, r.version AS newversion, "
-			"r.flatsize AS newflatsize, r.pkgsize, r.cksum, r.repopath, r.automatic "
-			"FROM main.packages AS l, pkgjobs AS r WHERE l.origin = r.origin "
-			"AND (PKGLT(l.version, r.version) OR (l.name != r.name))");
->>>>>>> f3c6d6af
 
 			reponame = repo;
 			pkg_repos_free(repos);
@@ -2223,14 +2163,21 @@
 
 	create_temporary_pkgjobs(db->sqlite);
 
-	sbuf_printf(sql, pkgjobs_sql_1, reponame, reponame);
+	sbuf_printf(sql, pkgjobs_sql_1, reponame);
 	sql_exec(db->sqlite, sbuf_get(sql));
+
+	/* Remove packages already installed and in the latest version */
+	sql_exec(db->sqlite, "DELETE from pkgjobs where (select p.origin from main.packages as p where p.origin=pkgjobs.origin and version=pkgjobs.version) IS NOT NULL;");
 
 	sbuf_reset(sql);
 	sbuf_printf(sql, pkgjobs_sql_2, reponame, reponame, reponame);
+
 	do {
 		sql_exec(db->sqlite, sbuf_get(sql));
 	} while (sqlite3_changes(db->sqlite) != 0);
+
+	/* Determine if there is an upgrade needed */
+	sql_exec(db->sqlite, pkgjobs_sql_3);
 
 	if (sqlite3_prepare_v2(db->sqlite, finalsql, -1, &stmt, NULL) != SQLITE_OK) {
 		ERROR_SQLITE(db->sqlite);
@@ -2258,13 +2205,8 @@
 		return (NULL);
 	}
 
-<<<<<<< HEAD
 	const char finalsql[] = ""
-		"SELECT l.id AS rowid, l.origin AS origin, l.name AS name, l.version AS version, l.comment AS comment, l.desc AS desc, "
-=======
-	const char sql[] = ""
 		"SELECT l.id, l.origin AS origin, l.name AS name, l.version AS version, l.comment AS comment, l.desc AS desc, "
->>>>>>> f3c6d6af
 		"l.message AS message, l.arch AS arch, l.osversion AS osversion, l.maintainer AS maintainer, "
 		"l.www AS www, l.prefix AS prefix, l.flatsize AS flatsize, r.version AS version, r.flatsize AS newflatsize, "
 		"r.pkgsize AS pkgsize, r.path AS repopath, '%s' AS dbname "
@@ -2342,10 +2284,6 @@
 	return (pkgdb_it_new(db, stmt, PKG_INSTALLED));
 }
 
-<<<<<<< HEAD
-static int
-pkgdb_rquery_build_search_query(struct sbuf *sql, match_t match, unsigned int field)
-=======
 struct pkgdb_it *
 pkgdb_query_delete(struct pkgdb *db, match_t match, int nbpkgs, char **pkgs, int recursive)
 {
@@ -2433,27 +2371,11 @@
 	return (pkgdb_it_new(db, stmt, PKG_INSTALLED));
 }
 
-struct pkgdb_it *
-pkgdb_rquery(struct pkgdb *db, const char *pattern, match_t match, pkgdb_field field)
->>>>>>> f3c6d6af
+static int
+pkgdb_rquery_build_search_query(struct sbuf *sql, match_t match, unsigned int field)
 {
 	const char *how = NULL;
-<<<<<<< HEAD
 	const char *what = NULL;
-=======
-
-	assert(db != NULL);
-	assert(pattern != NULL && pattern[0] != '\0');
-
-	if (db->type != PKGDB_REMOTE) {
-		pkg_emit_error("remote database not attached (misuse)");
-		return (NULL);
-	}
-
-	sbuf_cat(sql, "SELECT id, origin, name, version, comment, prefix, "
-			"desc, arch, arch, osversion, maintainer, www, licenselogic, "
-			"flatsize AS newflatsize, pkgsize, cksum, path AS repopath FROM remote.packages");
->>>>>>> f3c6d6af
 
 	switch (match) {
 		case MATCH_ALL:
@@ -2509,7 +2431,7 @@
 	struct pkg_repos *repos = NULL;
 	struct pkg_repos_entry *re = NULL;
 	const char *basesql = ""
-				"SELECT id AS rowid, origin, name, version, comment, "
+				"SELECT id, origin, name, version, comment, "
 					"prefix, desc, arch, osversion, maintainer, www, "
 					"licenselogic, flatsize AS newflatsize, pkgsize, "
 					"cksum, path AS repopath ";
