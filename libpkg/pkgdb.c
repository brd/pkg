#include <sys/param.h>
#include <sys/stat.h>
#include <sys/types.h>

#include <assert.h>
#include <errno.h>
#include <regex.h>
#include <stdlib.h>
#include <stdio.h>
#include <string.h>

#include <sqlite3.h>

#include "pkg.h"
#include "pkg_event.h"
#include "pkg_private.h"
#include "pkgdb.h"
#include "pkg_util.h"

#include "db_upgrades.h"
#define DBVERSION 5

static struct pkgdb_it * pkgdb_it_new(struct pkgdb *, sqlite3_stmt *, int);
static struct pkgdb_it * pkgdb_repos_new(struct pkgdb *);
static void pkgdb_regex(sqlite3_context *, int, sqlite3_value **, int);
static void pkgdb_regex_basic(sqlite3_context *, int, sqlite3_value **);
static void pkgdb_regex_extended(sqlite3_context *, int, sqlite3_value **);
static void pkgdb_regex_delete(void *);
static void pkgdb_pkglt(sqlite3_context *, int, sqlite3_value **);
static void pkgdb_pkggt(sqlite3_context *, int, sqlite3_value **);
static int get_pragma(sqlite3 *, const char *, int64_t *);
static int sql_exec(sqlite3 *, const char *);
static int pkgdb_upgrade(sqlite3 *);
<<<<<<< HEAD
static int pkgdb_rquery_build_search_query(struct sbuf *, match_t, unsigned int);
=======
static void populate_pkg(sqlite3_stmt *stmt, struct pkg *pkg);

static struct column_text_mapping {
	const char * const name;
	int (*set_text)(struct pkg *pkg, pkg_attr, const char *);
	pkg_attr type;
} columns_text[] = {
	{ "origin", pkg_set, PKG_ORIGIN},
	{ "name", pkg_set, PKG_NAME },
	{ "version", pkg_set, PKG_VERSION },
	{ "comment", pkg_set, PKG_COMMENT },
	{ "desc", pkg_set, PKG_DESC },
	{ "message", pkg_set, PKG_MESSAGE },
	{ "arch", pkg_set, PKG_ARCH },
	{ "osversion", pkg_set, PKG_OSVERSION},
	{ "maintainer", pkg_set, PKG_MAINTAINER},
	{ "www", pkg_set, PKG_WWW},
	{ "prefix", pkg_set, PKG_PREFIX},
	{ "cksum", pkg_set, PKG_CKSUM},
	{ "repopath", pkg_set, PKG_REPOPATH},
	{ NULL, NULL, -1 }
};

static struct column_int_mapping {
	const char * const name;
	int (*set_int)(struct pkg *pkg, int64_t);
} columns_int[] = {
	{ "flatsize", pkg_setflatsize },
	{ "newflatsize", pkg_setnewflatsize },
	{ "pkgsize", pkg_setnewpkgsize },
	{ "licenselogic", pkg_set_licenselogic},
	{ "rowid", pkg_setrowid},
	{ NULL, NULL}
};

static int
loadval(sqlite3 *db, struct pkg *pkg, const char *sql, int flags, int (*pkg_adddata)(struct pkg *pkg, const char *data), void (*pkg_freedata)(struct pkg *pkg))
{
	sqlite3_stmt *stmt;
	int ret;

	if (pkg->flags & flags)
		return (EPKG_OK);

	if (sqlite3_prepare_v2(db, sql, -1, &stmt, NULL) != SQLITE_OK) {
		ERROR_SQLITE(db);
		return (EPKG_FATAL);
	}

	sqlite3_bind_int64(stmt, 1, pkg->rowid);

	while (( ret = sqlite3_step(stmt)) == SQLITE_ROW) {
		pkg_adddata(pkg, sqlite3_column_text(stmt, 0));
	}

	sqlite3_finalize(stmt);

	if (ret != SQLITE_DONE) {
		pkg_freedata(pkg);
		ERROR_SQLITE(db);
		return (EPKG_FATAL);
	}

	pkg->flags |= flags;
	return (EPKG_OK);
}

static void
populate_pkg(sqlite3_stmt *stmt, struct pkg *pkg) {
	int i, icol = 0;
	const char *colname;

	for (icol = 0; icol < sqlite3_column_count(stmt); icol++) {
		colname = sqlite3_column_name(stmt, icol);
		switch (sqlite3_column_type(stmt, icol)) {
			case  SQLITE_TEXT:
				for (i = 0; columns_text[i].name != NULL; i++ ) {
					if (!strcmp(columns_text[i].name, colname)) {
						columns_text[i].set_text(pkg, columns_text[i].type, sqlite3_column_text(stmt, icol));
						break;
					}
				}
				if (columns_text[i].name == NULL)
					EMIT_PKG_ERROR("Unknown column %s", colname);
				break;
			case SQLITE_INTEGER:
				for (i = 0; columns_int[i].name != NULL; i++ ) {
					if (!strcmp(columns_int[i].name, colname)) {
						columns_int[i].set_int(pkg, sqlite3_column_int64(stmt, icol));
						break;
					}
				}
				if (columns_int[i].name == NULL)
					EMIT_PKG_ERROR("Unknown column %s", colname);
				break;
			case SQLITE_BLOB:
			case SQLITE_FLOAT:
				EMIT_PKG_ERROR("Wrong type for column: %s", colname);
				/* just ignore currently */
				break;
			case SQLITE_NULL:
				break;
		}
	}
}

>>>>>>> 003730b3

static void
pkgdb_regex(sqlite3_context *ctx, int argc, sqlite3_value **argv, int reg_type)
{
	const unsigned char *regex = NULL;
	const unsigned char *str;
	regex_t *re;
	int ret;

	if (argc != 2 || (regex = sqlite3_value_text(argv[0])) == NULL ||
		(str = sqlite3_value_text(argv[1])) == NULL) {
		sqlite3_result_error(ctx, "SQL function regex() called with invalid arguments.\n", -1);
		return;
	}

	re = (regex_t *)sqlite3_get_auxdata(ctx, 0);
	if (re == NULL) {
		re = malloc(sizeof(regex_t));
		if (regcomp(re, regex, reg_type | REG_NOSUB) != 0) {
			sqlite3_result_error(ctx, "Invalid regex\n", -1);
			free(re);
			return;
		}

		sqlite3_set_auxdata(ctx, 0, re, pkgdb_regex_delete);
	}

	ret = regexec(re, str, 0, NULL, 0);
	sqlite3_result_int(ctx, (ret != REG_NOMATCH));
}

static void
pkgdb_regex_basic(sqlite3_context *ctx, int argc, sqlite3_value **argv)
{
	pkgdb_regex(ctx, argc, argv, REG_BASIC);
}

static void
pkgdb_regex_extended(sqlite3_context *ctx, int argc, sqlite3_value **argv)
{
	pkgdb_regex(ctx, argc, argv, REG_EXTENDED);
}

static void
pkgdb_regex_delete(void *p)
{
	regex_t *re = (regex_t *)p;

	regfree(re);
	free(re);
}

static void
pkgdb_pkgcmp(sqlite3_context *ctx, int argc, sqlite3_value **argv, int sign)
{
	const unsigned char *version1 = NULL;
	const unsigned char *version2 = NULL;
	if (argc != 2 || (version1 = sqlite3_value_text(argv[0])) == NULL
			|| (version2 = sqlite3_value_text(argv[1])) == NULL) {
		sqlite3_result_error(ctx, "Invalid comparison\n", -1);
		return;
	}

	sqlite3_result_int(ctx, (pkg_version_cmp(version1, version2) == sign));
}

static void
pkgdb_pkglt(sqlite3_context *ctx, int argc, sqlite3_value **argv)
{
	pkgdb_pkgcmp(ctx, argc, argv, -1);
}

static void
pkgdb_pkggt(sqlite3_context *ctx, int argc, sqlite3_value **argv)
{
	pkgdb_pkgcmp(ctx, argc, argv, 1);
}

static int
pkgdb_upgrade(sqlite3 *sdb)
{
	int64_t db_version = -1;
	const char *sql_upgrade;
	char sql_version[30];
	int i;

	if (get_pragma(sdb, "PRAGMA user_version;", &db_version) != EPKG_OK)
		return (EPKG_FATAL);

	if (db_version == DBVERSION)
		return (EPKG_OK);
	else if (db_version > DBVERSION) {
		EMIT_PKG_ERROR("%s", "database version is newer than libpkg(3)");
		return (EPKG_FATAL);
	}

	while (db_version < DBVERSION) {
		db_version++;

		i = 0;
		sql_upgrade = NULL;
		while (db_upgrades[i].version != -1) {
			if (db_upgrades[i].version == db_version) {
				sql_upgrade = db_upgrades[i].sql;
				break;
			}
			i++;
		}

		/*
		 * We can't find the statements to upgrade to the next version,
		 * maybe because the current version is too old and upgrade support has
		 * been removed.
		 */
		if (sql_upgrade == NULL) {
			EMIT_PKG_ERROR("can not upgrade to db version %" PRId64,
						   db_version);
			return (EPKG_FATAL);
		}

		if (sql_exec(sdb, "BEGIN;") != EPKG_OK)
			return (EPKG_FATAL);

		if (sql_exec(sdb, sql_upgrade) != EPKG_OK)
					return (EPKG_FATAL);

		snprintf(sql_version, sizeof(sql_version),
					"PRAGMA user_version = %" PRId64 ";", db_version);
		if (sql_exec(sdb, sql_version) != EPKG_OK)
			return (EPKG_FATAL);

		if (sql_exec(sdb, "COMMIT;") != EPKG_OK)
			return (EPKG_OK);
	}

	return (EPKG_OK);
}

/*
 * in the database : 
 * scripts.type can be:
 * - 0: PRE_INSTALL
 * - 1: POST_INSTALL
 * - 2: PRE_DEINSTALL
 * - 3: POST_DEINSTALL
 * - 4: PRE_UPGRADE
 * - 5: POST_UPGRADE
 * - 6: INSTALL
 * - 7: DEINSTALL
 * - 8: UPGRADE
 */

static int
pkgdb_init(sqlite3 *sdb)
{
	const char sql[] = ""
	"BEGIN;"
	"CREATE TABLE packages ("
		"id INTEGER PRIMARY KEY,"
		"origin TEXT UNIQUE NOT NULL,"
		"name TEXT NOT NULL,"
		"version TEXT NOT NULL,"
		"comment TEXT NOT NULL,"
		"desc TEXT NOT NULL,"
		"mtree_id INTEGER REFERENCES mtree(id) ON DELETE RESTRICT"
			" ON UPDATE CASCADE,"
		"message TEXT,"
		"arch TEXT NOT NULL,"
		"osversion TEXT NOT NULL,"
		"maintainer TEXT NOT NULL,"
		"www TEXT,"
		"prefix TEXT NOT NULL,"
		"flatsize INTEGER NOT NULL,"
		"automatic INTEGER NOT NULL,"
		"licenselogic INTEGER NOT NULL,"
		"pkg_format_version INTEGER"
	");"
	"CREATE TABLE mtree ("
		"id INTEGER PRIMARY KEY,"
		"content TEXT UNIQUE"
	");"
	"CREATE TABLE scripts ("
		"package_id INTEGER REFERENCES packages(id) ON DELETE CASCADE"
			" ON UPDATE CASCADE,"
		"script TEXT,"
		"type INTEGER,"
		"PRIMARY KEY (package_id, type)"
	");"
	"CREATE TABLE options ("
		"package_id INTEGER REFERENCES packages(id) ON DELETE CASCADE"
			" ON UPDATE CASCADE,"
		"option TEXT,"
		"value TEXT,"
		"PRIMARY KEY (package_id,option)"
	");"
	"CREATE TABLE deps ("
		"origin TEXT NOT NULL,"
		"name TEXT NOT NULL,"
		"version TEXT NOT NULL,"
		"package_id INTEGER REFERENCES packages(id) ON DELETE CASCADE"
			" ON UPDATE CASCADE,"
		"PRIMARY KEY (package_id,origin)"
	");"
	"CREATE TABLE files ("
		"path TEXT PRIMARY KEY,"
		"sha256 TEXT,"
		"package_id INTEGER REFERENCES packages(id) ON DELETE CASCADE"
			" ON UPDATE CASCADE"
	");"
	"CREATE TABLE conflicts ("
		"name TEXT NOT NULL,"
		"package_id INTEGER REFERENCES packages(id) ON DELETE CASCADE"
			" ON UPDATE CASCADE,"
		"PRIMARY KEY (package_id,name)"
	");"
	"CREATE TABLE directories ("
		"id INTEGER PRIMARY KEY,"
		"path TEXT NOT NULL UNIQUE"
	");"
	"CREATE TABLE pkg_directories ("
		"package_id INTEGER REFERENCES packages(id) ON DELETE CASCADE"
			" ON UPDATE CASCADE,"
		"directory_id INTEGER REFERENCES directories(id) ON DELETE RESTRICT"
			" ON UPDATE RESTRICT,"
		"PRIMARY KEY (package_id, directory_id)"
	");"
	"CREATE TABLE categories ("
		"id INTEGER PRIMARY KEY,"
		"name TEXT NOT NULL UNIQUE"
	");"
	"CREATE TABLE pkg_categories ("
		"package_id INTEGER REFERENCES packages(id) ON DELETE CASCADE"
			" ON UPDATE CASCADE,"
		"category_id INTEGER REFERENCES categories(id) ON DELETE RESTRICT"
			" ON UPDATE RESTRICT,"
		"PRIMARY KEY (package_id, category_id)"
	");"
	"CREATE TABLE licenses ("
		"id INTEGER PRIMARY KEY,"
		"name TEXT NOT NULL UNIQUE"
	");"
	"CREATE TABLE pkg_licenses ("
		"package_id INTEGER REFERENCES packages(id) ON DELETE CASCADE"
			" ON UPDATE CASCADE,"
		"license_id INTEGER REFERENCES licenses(id) ON DELETE RESTRICT"
			" ON UPDATE RESTRICT,"
		"PRIMARY KEY (package_id, license_id)"
	");"
	"CREATE TABLE users ("
		"id INTEGER PRIMARY KEY,"
		"name TEXT NOT NULL UNIQUE"
	");"
	"CREATE TABLE pkg_users ("
		"package_id INTEGER REFERENCES packages(id) ON DELETE CASCADE"
			" ON UPDATE CASCADE,"
		"user_id INTEGER REFERENCES users(id) ON DELETE RESTRICT"
			" ON UPDATE RESTRICT,"
		"UNIQUE(package_id, user_id)"
	");"
	"CREATE TABLE groups ("
		"id INTEGER PRIMARY KEY,"
		"name TEXT NOT NULL UNIQUE"
	");"
	"CREATE TABLE pkg_groups ("
		"package_id INTEGER REFERENCES packages(id) ON DELETE CASCADE"
			" ON UPDATE CASCADE,"
		"group_id INTEGER REFERENCES groups(id) ON DELETE RESTRICT"
			" ON UPDATE RESTRICT,"
		"UNIQUE(package_id, group_id)"
	");"
	"PRAGMA user_version = 5;"
	"COMMIT;"
	;

	return (sql_exec(sdb, sql));
}

static struct pkgdb_it *
pkgdb_repos_new(struct pkgdb *db)
{
	sqlite3_stmt *stmt = NULL;

	if (sqlite3_prepare_v2(db->sqlite, "PRAGMA database_list;", -1, &stmt, NULL) != SQLITE_OK) {
		ERROR_SQLITE(db->sqlite);
		return (NULL);
	}
	
	return(pkgdb_it_new(db, stmt, PKG_REMOTE));
}

int
pkgdb_open(struct pkgdb **db, pkgdb_t type)
{
<<<<<<< HEAD
	int retcode = EPKG_OK;
	char *errmsg = NULL;
	char localpath[MAXPATHLEN];
	char remotepath[MAXPATHLEN];
	char tmpbuf[BUFSIZ];
	const char *dbdir = NULL;
	const char *repo_name = NULL;
	struct sbuf *sql = NULL;
	struct pkg_repos *repos = NULL;
	struct pkg_repos_entry *re = NULL;
=======
	int retcode;
	char localpath[MAXPATHLEN + 1];
	char remotepath[MAXPATHLEN + 1];
	char sql[BUFSIZ];
	const char *dbdir;
>>>>>>> 003730b3

	dbdir = pkg_config("PKG_DBDIR");

	if ((*db = calloc(1, sizeof(struct pkgdb))) == NULL) {
		EMIT_ERRNO("calloc", "pkgdb");
		return EPKG_FATAL;
	}

	(*db)->type = PKGDB_DEFAULT;

	snprintf(localpath, sizeof(localpath), "%s/local.sqlite", dbdir);
	retcode = access(localpath, R_OK);
	if (retcode == -1) {
		if (errno != ENOENT) {
			EMIT_ERRNO("access", localpath);
			free(*db);
			*db = NULL;
			return (EPKG_FATAL);
		}
		else if (eaccess(dbdir, W_OK) != 0) {
			EMIT_ERRNO("eaccess", dbdir);
			free(*db);
			*db = NULL;
			return (EPKG_FATAL);
		}
	}

	sqlite3_initialize();
	if (sqlite3_open(localpath, &(*db)->sqlite) != SQLITE_OK) {
		ERROR_SQLITE((*db)->sqlite);
		pkgdb_close(*db);
		*db = NULL;
		return (EPKG_FATAL);
	}

	if (type == PKGDB_REMOTE) {
		if ((strcmp(pkg_config("PKG_MULTIREPOS"), "true") == 0) && \
				(pkg_config("PACKAGESITE") == NULL)) {
			fprintf(stderr, "\t/!\\		   WARNING WARNING WARNING		/!\\\n");
			fprintf(stderr, "\t/!\\	     WORKING ON MULTIPLE REPOSITORIES		/!\\\n");
			fprintf(stderr, "\t/!\\  THIS FEATURE IS STILL CONSIDERED EXPERIMENTAL	/!\\\n");
			fprintf(stderr, "\t/!\\		     YOU HAVE BEEN WARNED		/!\\\n\n");

			if (pkg_repos_conf_new(&repos) != EPKG_OK) {
				EMIT_PKG_ERROR("pkg_repos_new: %s", "cannot create multi repo object");
				return (EPKG_FATAL);
			}

<<<<<<< HEAD
			if (pkg_repos_conf_load(repos) != EPKG_OK) {
				EMIT_PKG_ERROR("pkg_repos_load: %s", "cannot load repositories");
				return (EPKG_FATAL);
			}

			sql = sbuf_new_auto();

			while (pkg_repos_conf_next(repos, &re) == EPKG_OK) {
				repo_name = pkg_repos_get_name(re);
				snprintf(remotepath, sizeof(remotepath), "%s/%s.sqlite",
						dbdir, repo_name);

				if (access(remotepath, R_OK) != 0) {
					EMIT_ERRNO("access", remotepath);
					sbuf_finish(sql);
					sbuf_delete(sql);
					return (EPKG_FATAL);
				}

				snprintf(tmpbuf, sizeof(tmpbuf), "ATTACH '%s' AS '%s';", remotepath, repo_name);
				sbuf_cat(sql, tmpbuf);
			}

			sbuf_finish(sql);

			if (sqlite3_exec((*db)->sqlite, sbuf_get(sql), NULL, NULL, &errmsg) != SQLITE_OK) {
				EMIT_PKG_ERROR("sqlite: %s", errmsg);
				sbuf_delete(sql);
				return (EPKG_FATAL);
			}

			sbuf_delete(sql);
			pkg_repos_conf_free(repos);
		} else {
			/*
			 * Working on a single remote repository
			 */

			snprintf(remotepath, sizeof(remotepath), "%s/repo.sqlite", dbdir);

			if (access(remotepath, R_OK) != 0) {
				EMIT_ERRNO("access", remotepath);
				return (EPKG_FATAL);
			}

			sqlite3_snprintf(sizeof(tmpbuf), tmpbuf, "ATTACH '%s' AS remote;", remotepath);

			if (sqlite3_exec((*db)->sqlite, tmpbuf, NULL, NULL, &errmsg) != SQLITE_OK) {
				EMIT_PKG_ERROR("sqlite: %s", errmsg);
				return (EPKG_FATAL);
			}
=======
		if (access(remotepath, R_OK) != 0) {
			EMIT_ERRNO("access", remotepath);
			pkgdb_close(*db);
			*db = NULL;
			return (EPKG_FATAL);
		}

		sqlite3_snprintf(sizeof(sql), sql, "ATTACH \"%s\" AS remote;", remotepath);

		if (sql_exec((*db)->sqlite, sql) != EPKG_OK) {
			pkgdb_close(*db);
			*db = NULL;
			return (EPKG_FATAL);
>>>>>>> 003730b3
		}

		(*db)->type = PKGDB_REMOTE;
	}

	/* If the database is missing we have to initialize it */
	if (retcode == -1)
		if ((retcode = pkgdb_init((*db)->sqlite)) != EPKG_OK) {
			ERROR_SQLITE((*db)->sqlite);
			pkgdb_close(*db);
			*db = NULL;
			return (EPKG_FATAL);
		}

	pkgdb_upgrade((*db)->sqlite);

	sqlite3_create_function((*db)->sqlite, "regexp", 2, SQLITE_ANY, NULL,
							pkgdb_regex_basic, NULL, NULL);
	sqlite3_create_function((*db)->sqlite, "eregexp", 2, SQLITE_ANY, NULL,
							pkgdb_regex_extended, NULL, NULL);
	sqlite3_create_function((*db)->sqlite, "pkglt", 2, SQLITE_ANY, NULL,
			pkgdb_pkglt, NULL, NULL);
	sqlite3_create_function((*db)->sqlite, "pkggt", 2, SQLITE_ANY, NULL,
			pkgdb_pkggt, NULL, NULL);

	/*
	 * allow foreign key option which will allow to have clean support for
	 * reinstalling
	 */
	return (sql_exec((*db)->sqlite, "PRAGMA foreign_keys = ON;"));
}

void
pkgdb_close(struct pkgdb *db)
{
	const char *repo_name = NULL;
	char   tmpbuf[BUFSIZ];
	struct sbuf *sql = NULL;
	struct pkgdb_it *it = NULL;

	if (db == NULL)
		return;

	if (db->sqlite != NULL) {
		if (db->type == PKGDB_REMOTE) {
			if ((strcmp(pkg_config("PKG_MULTIREPOS"), "true") == 0) && \
					(pkg_config("PACKAGESITE") == NULL)) {
				/*
				 * Working on multiple remote repositories.
				 * Detach the remote repositories from the main database
				 */
				if ((it = pkgdb_repos_new(db)) == NULL) {
					EMIT_PKG_ERROR("pkgdb_repos_new: %s", "cannot get the attached databases");
					return;
				}

				sql = sbuf_new_auto();

				while ((repo_name = pkgdb_repos_next(it)) != NULL) {
					snprintf(tmpbuf, sizeof(tmpbuf), "DETACH '%s';", repo_name);
					sbuf_cat(sql, tmpbuf);
				}

				sbuf_finish(sql);

				sqlite3_exec(db->sqlite, sbuf_get(sql), NULL, NULL, NULL);

				sbuf_delete(sql);
				pkgdb_it_free(it);
			} else {
				/*
				 * Working on a single remote repository.
				 * Detach it from the main database
				 */
				sqlite3_exec(db->sqlite, "DETACH remote;", NULL, NULL, NULL);
			}
		}

		sqlite3_close(db->sqlite);
	}

	sqlite3_shutdown();
	free(db);
}

static struct pkgdb_it *
pkgdb_it_new(struct pkgdb *db, sqlite3_stmt *s, int type)
{
	struct pkgdb_it *it;

	assert(db != NULL);

	if ((it = malloc(sizeof(struct pkgdb_it))) == NULL) {
		EMIT_ERRNO("malloc", "");
		sqlite3_finalize(s);
		return (NULL);
	}

	it->db = db;
	it->stmt = s;
	it->type = type;
	return (it);
}

const char *
pkgdb_repos_next(struct pkgdb_it *it)
{
	const char *dbname = NULL;

	assert(it != NULL);

	/* 
	 * Skip the 'main' and 'temp' databases
	 */
	switch(sqlite3_step(it->stmt)) {
		case SQLITE_ROW:
			dbname = sqlite3_column_text(it->stmt, 1);
			if ((strcmp(dbname, "main") == 0) || strcmp(dbname, "temp") == 0)
				return (pkgdb_repos_next(it));
			else
				return (dbname);
			break;
		case SQLITE_DONE:
		default:
			return (NULL);
	}

	return (NULL);
}

int
pkgdb_it_next(struct pkgdb_it *it, struct pkg **pkg_p, int flags)
{
	struct pkg *pkg;
	int ret;

	assert(it != NULL);

	switch (sqlite3_step(it->stmt)) {
	case SQLITE_ROW:
		if (*pkg_p == NULL)
			pkg_new(pkg_p, it->type);
		else
			pkg_reset(*pkg_p, it->type);
		pkg = *pkg_p;

<<<<<<< HEAD
		pkg->rowid = sqlite3_column_int64(it->stmt, 0);
		pkg_set(pkg, PKG_ORIGIN, sqlite3_column_text(it->stmt, 1));
		pkg_set(pkg, PKG_NAME, sqlite3_column_text(it->stmt, 2));
		pkg_set(pkg, PKG_VERSION, sqlite3_column_text(it->stmt, 3));
		pkg_set(pkg, PKG_COMMENT, sqlite3_column_text(it->stmt, 4));
		pkg_set(pkg, PKG_DESC, sqlite3_column_text(it->stmt, 5));
		pkg_set(pkg, PKG_MESSAGE, sqlite3_column_text(it->stmt, 6));
		pkg_set(pkg, PKG_ARCH, sqlite3_column_text(it->stmt, 7));
		pkg_set(pkg, PKG_OSVERSION, sqlite3_column_text(it->stmt, 8));
		pkg_set(pkg, PKG_MAINTAINER, sqlite3_column_text(it->stmt, 9));
		pkg_set(pkg, PKG_WWW, sqlite3_column_text(it->stmt, 10));
		pkg_set(pkg, PKG_PREFIX, sqlite3_column_text(it->stmt, 11));
		pkg_setflatsize(pkg, sqlite3_column_int64(it->stmt, 12));

		if (it->type != PKG_REMOTE && it->type != PKG_UPGRADE)
			pkg_set_licenselogic(pkg, sqlite3_column_int64(it->stmt, 13));

		if (it->type == PKG_REMOTE) {
			pkg->type = PKG_REMOTE;
			pkg_setnewflatsize(pkg, sqlite3_column_int64(it->stmt, 11));
			pkg_setnewpkgsize(pkg, sqlite3_column_int64(it->stmt, 12));
			if ((strcmp(pkg_config("PKG_MULTIREPOS"), "true") == 0) && (pkg_config("PACKAGESITE") == NULL))
				pkg_addnewrepo(pkg, sqlite3_column_text(it->stmt, 15));
		}

		if (it->type == PKG_UPGRADE) {
			pkg->type = PKG_UPGRADE;
			pkg_set(pkg, PKG_NEWVERSION, sqlite3_column_text(it->stmt, 13));
			pkg_setnewflatsize(pkg, sqlite3_column_int64(it->stmt, 14));
			pkg_setnewpkgsize(pkg, sqlite3_column_int64(it->stmt, 15));
			pkg_set(pkg, PKG_REPOPATH, sqlite3_column_text(it->stmt, 16));
		}
=======
		populate_pkg(it->stmt, pkg);
>>>>>>> 003730b3

		/* load only for PKG_INSTALLED */
		if (it->type != PKG_INSTALLED)
			return (EPKG_OK);

		if (flags & PKG_LOAD_DEPS)
			if ((ret = pkgdb_loaddeps(it->db, pkg)) != EPKG_OK)
				return (ret);

		if (flags & PKG_LOAD_RDEPS)
			if ((ret = pkgdb_loadrdeps(it->db, pkg)) != EPKG_OK)
				return (ret);

		if (flags & PKG_LOAD_CONFLICTS)
			if ((ret = pkgdb_loadconflicts(it->db, pkg)) != EPKG_OK)
				return (ret);

		if (flags & PKG_LOAD_FILES)
			if ((ret = pkgdb_loadfiles(it->db, pkg)) != EPKG_OK)
				return (ret);

		if (flags & PKG_LOAD_DIRS)
			if ((ret = pkgdb_loaddirs(it->db, pkg)) != EPKG_OK)
				return (ret);

		if (flags & PKG_LOAD_SCRIPTS)
			if ((ret = pkgdb_loadscripts(it->db, pkg)) != EPKG_OK)
				return (ret);

		if (flags & PKG_LOAD_OPTIONS)
			if ((ret = pkgdb_loadoptions(it->db, pkg)) != EPKG_OK)
				return (ret);

		if (flags & PKG_LOAD_MTREE)
			if ((ret = pkgdb_loadmtree(it->db, pkg)) != EPKG_OK)
				return (ret);

		if (flags & PKG_LOAD_CATEGORIES)
			if ((ret = pkgdb_loadcategory(it->db, pkg)) != EPKG_OK)
				return (ret);

		if (flags & PKG_LOAD_LICENSES)
			if ((ret = pkgdb_loadlicense(it->db, pkg)) != EPKG_OK)
				return (ret);

		if (flags & PKG_LOAD_USERS)
			if ((ret = pkgdb_loaduser(it->db, pkg)) != EPKG_OK)
				return (ret);

		if (flags & PKG_LOAD_GROUPS)
			if ((ret = pkgdb_loadgroup(it->db, pkg)) != EPKG_OK)
				return (ret);

		return (EPKG_OK);
	case SQLITE_DONE:
		return (EPKG_END);
	default:
		ERROR_SQLITE(it->db->sqlite);
		return (EPKG_FATAL);
	}
}

void
pkgdb_it_free(struct pkgdb_it *it)
{
	if (it != NULL) {
		sqlite3_finalize(it->stmt);
		free(it);
	}
}

struct pkgdb_it *
pkgdb_query(struct pkgdb *db, const char *pattern, match_t match)
{
	char sql[BUFSIZ];
	sqlite3_stmt *stmt;
	const char *comp = NULL;
	char *checkorigin = NULL;

	assert(match == MATCH_ALL || pattern != NULL);

	if (pattern != NULL)
		checkorigin = strchr(pattern, '/');

	switch (match) {
	case MATCH_ALL:
		comp = "";
		break;
	case MATCH_EXACT:
		if (checkorigin == NULL)
			comp = " WHERE name = ?1 "
				"OR name || \"-\" || version = ?1";
		else
			comp = " WHERE origin = ?1";
		break;
	case MATCH_GLOB:
		if (checkorigin == NULL)
			comp = " WHERE name GLOB ?1 "
				"OR name || \"-\" || version GLOB ?1";
		else
			comp = " WHERE origin GLOB ?1";
		break;
	case MATCH_REGEX:
		if (checkorigin == NULL)
			comp = " WHERE name REGEXP ?1 "
				"OR name || \"-\" || version REGEXP ?1";
		else
			comp = " WHERE origin REGEXP ?1";
		break;
	case MATCH_EREGEX:
		if (checkorigin == NULL)
			comp = " WHERE EREGEXP(?1, name) "
				"OR EREGEXP(?1, name || \"-\" || version)";
		else
			comp = " WHERE EREGEXP(?1, origin)";
		break;
	}

	snprintf(sql, sizeof(sql),
			"SELECT id AS rowid, origin, name, version, comment, desc, "
				"message, arch, osversion, maintainer, www, "
				"prefix, flatsize, licenselogic "
			"FROM packages AS p%s "
			"ORDER BY p.name;", comp);

	if (sqlite3_prepare_v2(db->sqlite, sql, -1, &stmt, NULL) != SQLITE_OK) {
		ERROR_SQLITE(db->sqlite);
		return (NULL);
	}

	if (match != MATCH_ALL)
		sqlite3_bind_text(stmt, 1, pattern, -1, SQLITE_TRANSIENT);

	return (pkgdb_it_new(db, stmt, PKG_INSTALLED));
}

struct pkg *
pkgdb_query_remote(struct pkgdb *db, const char *pattern)
{
	sqlite3_stmt *stmt = NULL;
	sqlite3_stmt *stmt_deps = NULL;
	struct pkg *pkg = NULL;
<<<<<<< HEAD
	struct sbuf *sql = NULL;
	struct pkgdb_it *it = NULL;
	int ret, multi_repos = 0;
	char  tmpbuf[BUFSIZ];
	const char *dbname = NULL;
	const char *basesql = ""
		"SELECT rowid, origin, name, version, comment, desc, "
			"arch, osversion, maintainer, www, pkgsize, "
			"flatsize, cksum, path ";
	const char *multireposql = ""
		"SELECT rowid, origin, name, version, comment, desc, "
			"arch, osversion, maintainer, www, pkgsize, "
			"flatsize, cksum, path, '%s' AS dbname "
		"FROM '%s'.packages "
		"WHERE origin = ?1 ";
	const char *sql_deps = ""
=======
	int ret;
	char sql[] = ""
		"SELECT id AS rowid, origin, name, version, comment, desc, "
			"arch, osversion, maintainer, www, pkgsize, "
			"flatsize AS newflatsize, cksum, path AS repopath "
		"FROM remote.packages "
		"WHERE origin = ?1";
	char sql_deps[] = ""
>>>>>>> 003730b3
		"SELECT d.name, d.origin, d.version "
		"FROM '%s'.deps AS d "
		"WHERE d.package_id = ?1 "
			"AND NOT EXISTS (SELECT 1 FROM main.packages AS p "
			"WHERE p.origin = d.origin)";

	assert(db != NULL && db->type == PKGDB_REMOTE);

	sql = sbuf_new_auto();
	sbuf_cat(sql, basesql);

	if ((strcmp(pkg_config("PKG_MULTIREPOS"), "true") == 0) && \
			(pkg_config("PACKAGESITE") == NULL)) {
		/*
		 * Working on multiple remote repositories
		 */

		multi_repos = 1;

		/* add the dbname column to the SELECT */
		sbuf_cat(sql, ", dbname FROM ");

		if ((it = pkgdb_repos_new(db)) == NULL) {
			EMIT_PKG_ERROR("%s", "cannot get the attached databases");
			return (NULL);
		}

		/* get the first repository entry (attached database) */
		if ((dbname = pkgdb_repos_next(it)) != NULL) {
			sbuf_cat(sql, "(");
			snprintf(tmpbuf, sizeof(tmpbuf), multireposql, dbname, dbname);
			sbuf_cat(sql, tmpbuf);
		} else {
			/* there are no remote databases attached */
			sbuf_finish(sql);
			sbuf_delete(sql);
			pkgdb_it_free(it);
			return (NULL);
		}

		while ((dbname = pkgdb_repos_next(it)) != NULL) {
			sbuf_cat(sql, "UNION ");
			snprintf(tmpbuf, sizeof(tmpbuf), multireposql, dbname, dbname);
			sbuf_cat(sql, tmpbuf);
		}

		sbuf_cat(sql, ");");
		sbuf_finish(sql);
		pkgdb_it_free(it);
	} else {
		/* 
		 * Working on a single remote repository
		 */

		sbuf_cat(sql, "FROM remote.packages WHERE origin = ?1;");
		sbuf_finish(sql);
	}

	if (sqlite3_prepare_v2(db->sqlite, sbuf_get(sql), -1, &stmt, NULL) != SQLITE_OK) {
		ERROR_SQLITE(db->sqlite);
		return (NULL);
	}

	sbuf_delete(sql);

	sqlite3_bind_text(stmt, 1, pattern, -1, SQLITE_STATIC);

	ret = sqlite3_step(stmt);
	if (ret != SQLITE_ROW) {
		if (ret != SQLITE_DONE)
			ERROR_SQLITE(db->sqlite);
		goto cleanup;
	}

	pkg_new(&pkg, PKG_REMOTE);

	populate_pkg(stmt, pkg);

	if (multi_repos == 1) {
		pkg_addnewrepo(pkg, sqlite3_column_text(stmt, 14));
		/* we do the search of deps only in the repository of pkg */
		snprintf(tmpbuf, sizeof(tmpbuf), sql_deps, sqlite3_column_text(stmt, 14));
	} else {
		/* the search of deps is only in the 'remote' database (PACKAGESITE is set) */
		snprintf(tmpbuf, sizeof(tmpbuf), sql_deps, "remote");
	}

	if (sqlite3_prepare_v2(db->sqlite, tmpbuf, -1, &stmt_deps, NULL) != SQLITE_OK) {
		ERROR_SQLITE(db->sqlite);
		return (NULL);
	}

	sqlite3_bind_int64(stmt_deps, 1, pkg->rowid);
	while ((ret = sqlite3_step(stmt_deps)) == SQLITE_ROW) {
		pkg_adddep(pkg, sqlite3_column_text(stmt_deps, 0),
				   sqlite3_column_text(stmt_deps, 1),
				   sqlite3_column_text(stmt_deps, 2));
	}

	cleanup:
	if (stmt != NULL)
		sqlite3_finalize(stmt);
	if (stmt_deps != NULL)
		sqlite3_finalize(stmt_deps);
	return (pkg);
}

struct pkgdb_it *
pkgdb_query_which(struct pkgdb *db, const char *path)
{
	sqlite3_stmt *stmt;
	const char sql[] = ""
		"SELECT p.rowid, p.origin, p.name, p.version, p.comment, p.desc, "
			"p.message, p.arch, p.osversion, p.maintainer, p.www, "
			"p.prefix, p.flatsize "
			"FROM packages AS p, files AS f "
			"WHERE p.rowid = f.package_id "
				"AND f.path = ?1;";

	if (sqlite3_prepare_v2(db->sqlite, sql, -1, &stmt, NULL) != SQLITE_OK) {
		ERROR_SQLITE(db->sqlite);
		return (NULL);
	}

	sqlite3_bind_text(stmt, 1, path, -1, SQLITE_TRANSIENT);

	return (pkgdb_it_new(db, stmt, PKG_INSTALLED));
}

int
pkgdb_is_dir_used(struct pkgdb *db, const char *dir, int64_t *res)
{
	sqlite3_stmt *stmt;
	int ret;

	const char sql[] = ""
		"SELECT count(package_id) FROM pkg_directories, directories "
		"WHERE directory_id = directories.id AND directories.path = ?1;";

	if (sqlite3_prepare_v2(db->sqlite, sql, -1, &stmt, NULL) != SQLITE_OK) {
		ERROR_SQLITE(db->sqlite);
		return (EPKG_FATAL);
	}

	sqlite3_bind_text(stmt, 1, dir, -1, SQLITE_TRANSIENT);

	ret = sqlite3_step(stmt);

	if (ret == SQLITE_ROW)
		*res = sqlite3_column_int64(stmt, 0);

	sqlite3_finalize(stmt);

	if (ret != SQLITE_ROW) {
		ERROR_SQLITE(db->sqlite);
		return (EPKG_FATAL);
	}
	
	return (EPKG_OK);


}

int
pkgdb_loaddeps(struct pkgdb *db, struct pkg *pkg)
{
	sqlite3_stmt *stmt;
	int ret;
	const char sql[] = ""
	"SELECT p.name, p.origin, p.version "
	"FROM packages AS p, deps AS d "
	"WHERE p.origin = d.origin "
		"AND d.package_id = ?1;";

	assert(pkg->type == PKG_INSTALLED);

	if (pkg->flags & PKG_LOAD_DEPS)
		return (EPKG_OK);

	if (sqlite3_prepare_v2(db->sqlite, sql, -1, &stmt, NULL) != SQLITE_OK) {
		ERROR_SQLITE(db->sqlite);
		return (EPKG_FATAL);
	}

	sqlite3_bind_int64(stmt, 1, pkg->rowid);

	while ((ret = sqlite3_step(stmt)) == SQLITE_ROW) {
		pkg_adddep(pkg, sqlite3_column_text(stmt, 0), sqlite3_column_text(stmt, 1),
				   sqlite3_column_text(stmt, 2));
	}
	sqlite3_finalize(stmt);

	if (ret != SQLITE_DONE) {
		pkg_freedeps(pkg);
		ERROR_SQLITE(db->sqlite);
		return (EPKG_FATAL);
	}

	pkg->flags |= PKG_LOAD_DEPS;
	return (EPKG_OK);
}

int
pkgdb_loadrdeps(struct pkgdb *db, struct pkg *pkg)
{
	sqlite3_stmt *stmt;
	int ret;
	const char sql[] = ""
		"SELECT p.name, p.origin, p.version "
		"FROM packages AS p, deps AS d "
		"WHERE p.rowid = d.package_id "
			"AND d.origin = ?1;";

	assert(pkg->type == PKG_INSTALLED);

	if (pkg->flags & PKG_LOAD_RDEPS)
		return (EPKG_OK);

	if (sqlite3_prepare_v2(db->sqlite, sql, -1, &stmt, NULL) != SQLITE_OK) {
		ERROR_SQLITE(db->sqlite);
		return (EPKG_FATAL);
	}

	sqlite3_bind_text(stmt, 1, pkg_get(pkg, PKG_ORIGIN), -1, SQLITE_STATIC);

	while ((ret = sqlite3_step(stmt)) == SQLITE_ROW) {
		pkg_addrdep(pkg, sqlite3_column_text(stmt, 0), sqlite3_column_text(stmt, 1),
				   sqlite3_column_text(stmt, 2));
	}
	sqlite3_finalize(stmt);

	if (ret != SQLITE_DONE) {
		pkg_freerdeps(pkg);
		ERROR_SQLITE(db->sqlite);
		return (EPKG_FATAL);
	}

	pkg->flags |= PKG_LOAD_RDEPS;
	return (EPKG_OK);
}

int
pkgdb_loadfiles(struct pkgdb *db, struct pkg *pkg)
{
	sqlite3_stmt *stmt;
	int ret;
	const char sql[] = ""
		"SELECT path, sha256 "
		"FROM files "
		"WHERE package_id = ?1 "
		"ORDER BY PATH ASC";

	assert(pkg->type == PKG_INSTALLED);

	if (pkg->flags & PKG_LOAD_FILES)
		return (EPKG_OK);

	if (sqlite3_prepare_v2(db->sqlite, sql, -1, &stmt, NULL) != SQLITE_OK) {
		ERROR_SQLITE(db->sqlite);
		return (EPKG_FATAL);
	}

	sqlite3_bind_int64(stmt, 1, pkg->rowid);

	while ((ret = sqlite3_step(stmt)) == SQLITE_ROW) {
		pkg_addfile(pkg, sqlite3_column_text(stmt, 0), sqlite3_column_text(stmt, 1));
	}
	sqlite3_finalize(stmt);

	if (ret != SQLITE_DONE) {
		pkg_freefiles(pkg);
		ERROR_SQLITE(db->sqlite);
		return (EPKG_FATAL);
	}

	pkg->flags |= PKG_LOAD_FILES;
	return (EPKG_OK);
}

int
pkgdb_loaddirs(struct pkgdb *db, struct pkg *pkg)
{
	const char sql[] = ""
		"SELECT path "
		"FROM pkg_directories, directories "
		"WHERE package_id = ?1 "
		"AND directory_id = directories.id "
		"ORDER by path DESC";

	return (loadval(db->sqlite, pkg, sql, PKG_LOAD_DIRS, pkg_adddir, pkg_freedirs));
}

int
pkgdb_loadlicense(struct pkgdb *db, struct pkg *pkg)
{
	const char sql[] = ""
		"SELECT name "
		"FROM pkg_licenses, licenses "
		"WHERE package_id = ?1 "
		"AND license_id = licenses.id "
		"ORDER by name DESC";

	return (loadval(db->sqlite, pkg, sql, PKG_LOAD_LICENSES, pkg_addlicense, pkg_freelicenses));
}

int
pkgdb_loadcategory(struct pkgdb *db, struct pkg *pkg)
{
	const char sql[] = ""
		"SELECT categories.name "
		"FROM pkg_categories, categories "
		"WHERE package_id = ?1 "
		"AND category_id = categories.id "
		"ORDER by name DESC";

	return (loadval(db->sqlite, pkg, sql, PKG_LOAD_CATEGORIES, pkg_addcategory, pkg_freecategories));
}

int
pkgdb_loaduser(struct pkgdb *db, struct pkg *pkg)
{
	const char sql[] = ""
		"SELECT users.name "
		"FROM pkg_users, users "
		"WHERE packagd_id ?1 "
		"AND user_id = users.id "
		"ORDER by name DESC";

	return (loadval(db->sqlite, pkg, sql, PKG_LOAD_USERS, pkg_adduser, pkg_freeusers));
}

int
pkgdb_loadgroup(struct pkgdb *db, struct pkg *pkg)
{
	const char sql[] = ""
		"SELECT groups.name "
		"FROM pkg_groups, groups "
		"WHERE packagd_id ?1 "
		"AND group_id = groups.id "
		"ORDER by name DESC";

	return (loadval(db->sqlite, pkg, sql, PKG_LOAD_GROUPS, pkg_addgroup, pkg_freegroups));
}

int
pkgdb_loadconflicts(struct pkgdb *db, struct pkg *pkg)
{
	const char sql[] = ""
		"SELECT name "
		"FROM conflicts "
		"WHERE package_id = ?1;";

	assert(pkg->type == PKG_INSTALLED);

	return (loadval(db->sqlite, pkg, sql, PKG_LOAD_CONFLICTS, pkg_addconflict, pkg_freeconflicts));
}

int
pkgdb_loadscripts(struct pkgdb *db, struct pkg *pkg)
{
	sqlite3_stmt *stmt;
	int ret;
	const char sql[] = ""
		"SELECT script, type "
		"FROM scripts "
		"WHERE package_id = ?1";

	assert(pkg->type == PKG_INSTALLED);

	if (pkg->flags & PKG_LOAD_SCRIPTS)
		return (EPKG_OK);

	if (sqlite3_prepare_v2(db->sqlite, sql, -1, &stmt, NULL) != SQLITE_OK) {
		ERROR_SQLITE(db->sqlite);
		return (EPKG_FATAL);
	}

	sqlite3_bind_int64(stmt, 1, pkg->rowid);

	while ((ret = sqlite3_step(stmt)) == SQLITE_ROW) {
		pkg_addscript(pkg, sqlite3_column_text(stmt, 0), sqlite3_column_int(stmt, 1));
	}
	sqlite3_finalize(stmt);

	if (ret != SQLITE_DONE) {
		pkg_freescripts(pkg);
		ERROR_SQLITE(db->sqlite);
		return (EPKG_FATAL);
	}

	pkg->flags |= PKG_LOAD_SCRIPTS;
	return (EPKG_OK);
}

int
pkgdb_loadoptions(struct pkgdb *db, struct pkg *pkg)
{
	sqlite3_stmt *stmt;
	int ret;
	const char sql[] = ""
		"SELECT option, value "
		"FROM options "
		"WHERE package_id = ?1";

	assert(pkg->type == PKG_INSTALLED);

	if (pkg->flags & PKG_LOAD_OPTIONS)
		return (EPKG_OK);

	if (sqlite3_prepare_v2(db->sqlite, sql, -1, &stmt, NULL) != SQLITE_OK) {
		ERROR_SQLITE(db->sqlite);
		return (EPKG_FATAL);
	}

	sqlite3_bind_int64(stmt, 1, pkg->rowid);

	while ((ret = sqlite3_step(stmt)) == SQLITE_ROW) {
		pkg_addoption(pkg, sqlite3_column_text(stmt, 0),
					  sqlite3_column_text(stmt, 1));
	}
	sqlite3_finalize(stmt);

	if (ret != SQLITE_DONE) {
		pkg_freeoptions(pkg);
		ERROR_SQLITE(db->sqlite);
		return (EPKG_FATAL);
	}

	pkg->flags |= PKG_LOAD_OPTIONS;
	return (EPKG_OK);
}

int
pkgdb_loadmtree(struct pkgdb *db, struct pkg *pkg)
{
	const char sql[] = ""
		"SELECT m.content "
		"FROM mtree AS m, packages AS p "
		"WHERE m.id = p.mtree_id "
			" AND p.id = ?1;";

	assert(pkg->type == PKG_INSTALLED);

	return (loadval(db->sqlite, pkg, sql, PKG_LOAD_MTREE, pkg_setmtree, NULL));
}

int
pkgdb_has_flag(struct pkgdb *db, int flag)
{
	return (db->flags & flag);
}

#define	PKGDB_SET_FLAG(db, flag) \
	(db)->flags |= (flag)
#define	PKGDB_UNSET_FLAG(db, flag) \
	(db)->flags &= ~(flag)

int
pkgdb_register_pkg(struct pkgdb *db, struct pkg *pkg)
{
	struct pkg_dep *dep = NULL;
	struct pkg_file *file = NULL;
	struct pkg_dir *dir = NULL;
	struct pkg_conflict *conflict = NULL;
	struct pkg_script *script = NULL;
	struct pkg_option *option = NULL;
	struct pkg_category *category = NULL;
	struct pkg_license *license = NULL;
	struct pkg_user *user = NULL;
	struct pkg_group *group = NULL;

	sqlite3 *s;
	sqlite3_stmt *stmt_pkg = NULL;
	sqlite3_stmt *stmt_mtree = NULL;
	sqlite3_stmt *stmt_dep = NULL;
	sqlite3_stmt *stmt_conflict = NULL;
	sqlite3_stmt *stmt_file = NULL;
	sqlite3_stmt *stmt_script = NULL;
	sqlite3_stmt *stmt_option = NULL;
	sqlite3_stmt *stmt_dirs = NULL;
	sqlite3_stmt *stmt_dir = NULL;
	sqlite3_stmt *stmt_categories = NULL;
	sqlite3_stmt *stmt_cat = NULL;
	sqlite3_stmt *stmt_licenses = NULL;
	sqlite3_stmt *stmt_lic = NULL;
	sqlite3_stmt *stmt_user = NULL;
	sqlite3_stmt *stmt_users = NULL;
	sqlite3_stmt *stmt_groups = NULL;
	sqlite3_stmt *stmt_group = NULL;

	int ret;
	int retcode = EPKG_FATAL;
	int64_t package_id;

	const char sql_begin[] = "BEGIN;";
	const char sql_mtree[] = "INSERT OR IGNORE INTO mtree(content) VALUES(?1);";
	const char sql_dirs[] = "INSERT OR IGNORE INTO directories(path) VALUES(?1);";
	const char sql_pkg[] = ""
		"INSERT OR REPLACE INTO packages( "
			"origin, name, version, comment, desc, message, arch, "
			"osversion, maintainer, www, prefix, flatsize, automatic, licenselogic, "
			"mtree_id) "
		"VALUES( ?1, ?2, ?3, ?4, ?5, ?6, ?7, ?8, ?9, ?10, ?11, ?12, ?13, ?14, "
		"(SELECT id from mtree where content = ?15));";
	const char sql_dep[] = ""
		"INSERT OR ROLLBACK INTO deps (origin, name, version, package_id) "
		"VALUES (?1, ?2, ?3, ?4);";
	const char sql_conflict[] = ""
		"INSERT OR ROLLBACK INTO conflicts (name, package_id) "
		"VALUES (?1, ?2);";
	const char sql_file[] = ""
		"INSERT OR ROLLBACK INTO files (path, sha256, package_id) "
		"VALUES (?1, ?2, ?3);";
	const char sql_script[] = ""
		"INSERT OR ROLLBACK INTO scripts (script, type, package_id) "
		"VALUES (?1, ?2, ?3);";
	const char sql_option[] = ""
		"INSERT OR ROLLBACK INTO options (option, value, package_id) "
		"VALUES (?1, ?2, ?3);";
	const char sql_dir[] = ""
		"INSERT OR ROLLBACK INTO pkg_directories(package_id, directory_id) "
		"VALUES (?1, "
		"(SELECT id FROM directories WHERE path = ?2));";
	const char sql_cat[] = "INSERT OR IGNORE INTO categories(name) VALUES(?1);";
	const char sql_category[] = ""
		"INSERT OR ROLLBACK INTO pkg_categories(package_id, category_id) "
		"VALUES (?1, (SELECT id FROM categories WHERE name = ?2));";
	const char sql_lic[] = "INSERT OR IGNORE INTO licenses(name) VALUES(?1);";
	const char sql_license[] = ""
		"INSERT OR ROLLBACK INTO pkg_licenses(package_id, license_id) "
		"VALUES (?1, (SELECT id FROM licenses WHERE name = ?2));";
	const char sql_user[] = "INSERT OR IGNORE INTO users(name) VALUES(?1);";
	const char sql_users[] = ""
		"INSERT OR ROLLBACK INTO pkg_users(package_id, user_id) "
		"VALUES (?1, (SELECT id FROM users WHERE name = ?2));";
	const char sql_group[] = "INSERT OR IGNORE INTO groups(name) VALUES(?1);";
	const char sql_groups[] = ""
		"INSERT OR ROLLBACK INTO pkg_groups(package_id, group_id) "
		"VALUES (?1, (SELECT id FROM groups WHERE name = ?2));";

	if (pkgdb_has_flag(db, PKGDB_FLAG_IN_FLIGHT)) {
		EMIT_PKG_ERROR("%s", "tried to register a package with an in-flight SQL command");
		return (EPKG_FATAL);
	}

	s = db->sqlite;

	if (sql_exec(s, sql_begin) != EPKG_OK)
		return (EPKG_FATAL);

	PKGDB_SET_FLAG(db, PKGDB_FLAG_IN_FLIGHT);

	/* insert mtree record if any */
	if (sqlite3_prepare_v2(s, sql_mtree, -1, &stmt_mtree, NULL) != SQLITE_OK) {
		ERROR_SQLITE(s);
		goto cleanup;
	}

	sqlite3_bind_text(stmt_mtree, 1, pkg_get(pkg, PKG_MTREE), -1, SQLITE_STATIC);

	if ((ret = sqlite3_step(stmt_mtree)) != SQLITE_DONE) {
		ERROR_SQLITE(s);
		goto cleanup;
	}

	/* Insert package record */
	if (sqlite3_prepare_v2(s, sql_pkg, -1, &stmt_pkg, NULL) != SQLITE_OK) {
		ERROR_SQLITE(s);
		goto cleanup;
	}
	sqlite3_bind_text(stmt_pkg, 1, pkg_get(pkg, PKG_ORIGIN), -1, SQLITE_STATIC);
	sqlite3_bind_text(stmt_pkg, 2, pkg_get(pkg, PKG_NAME), -1, SQLITE_STATIC);
	sqlite3_bind_text(stmt_pkg, 3, pkg_get(pkg, PKG_VERSION), -1, SQLITE_STATIC);
	sqlite3_bind_text(stmt_pkg, 4, pkg_get(pkg, PKG_COMMENT), -1, SQLITE_STATIC);
	sqlite3_bind_text(stmt_pkg, 5, pkg_get(pkg, PKG_DESC), -1, SQLITE_STATIC);
	sqlite3_bind_text(stmt_pkg, 6, pkg_get(pkg, PKG_MESSAGE), -1, SQLITE_STATIC);
	sqlite3_bind_text(stmt_pkg, 7, pkg_get(pkg, PKG_ARCH), -1, SQLITE_STATIC);
	sqlite3_bind_text(stmt_pkg, 8, pkg_get(pkg, PKG_OSVERSION), -1, SQLITE_STATIC);
	sqlite3_bind_text(stmt_pkg, 9, pkg_get(pkg, PKG_MAINTAINER), -1, SQLITE_STATIC);
	sqlite3_bind_text(stmt_pkg, 10, pkg_get(pkg, PKG_WWW), -1, SQLITE_STATIC);
	sqlite3_bind_text(stmt_pkg, 11, pkg_get(pkg, PKG_PREFIX), -1, SQLITE_STATIC);
	sqlite3_bind_int64(stmt_pkg, 12, pkg_flatsize(pkg));
	sqlite3_bind_int(stmt_pkg, 13, pkg_isautomatic(pkg));
	sqlite3_bind_int64(stmt_pkg, 14, pkg_licenselogic(pkg));
	sqlite3_bind_text(stmt_pkg, 15, pkg_get(pkg, PKG_MTREE), -1, SQLITE_STATIC);

	if ((ret = sqlite3_step(stmt_pkg)) != SQLITE_DONE) {
		ERROR_SQLITE(s);
		goto cleanup;
	}

	package_id = sqlite3_last_insert_rowid(s);

	/*
	 * Insert dependencies list
	 */

	if (sqlite3_prepare_v2(s, sql_dep, -1, &stmt_dep, NULL) != SQLITE_OK) {

		ERROR_SQLITE(s);
		goto cleanup;
	}

	while (pkg_deps(pkg, &dep) == EPKG_OK) {
		sqlite3_bind_text(stmt_dep, 1, pkg_dep_origin(dep), -1, SQLITE_STATIC);
		sqlite3_bind_text(stmt_dep, 2, pkg_dep_name(dep), -1, SQLITE_STATIC);
		sqlite3_bind_text(stmt_dep, 3, pkg_dep_version(dep), -1, SQLITE_STATIC);
		sqlite3_bind_int64(stmt_dep, 4, package_id);

		if ((ret = sqlite3_step(stmt_dep)) != SQLITE_DONE) {
			ERROR_SQLITE(s);
			goto cleanup;
		}
		sqlite3_reset(stmt_dep);
	}

	/*
	 * Insert conflicts list
	 */

	if (sqlite3_prepare_v2(s, sql_conflict, -1, &stmt_conflict, NULL) != SQLITE_OK) {
		ERROR_SQLITE(s);
		goto cleanup;
	}

	while (pkg_conflicts(pkg, &conflict) == EPKG_OK) {
		sqlite3_bind_text(stmt_conflict, 1, pkg_conflict_glob(conflict), -1, SQLITE_STATIC);
		sqlite3_bind_int64(stmt_conflict, 2, package_id);

		if ((ret = sqlite3_step(stmt_conflict)) != SQLITE_DONE) {
			ERROR_SQLITE(s);
			goto cleanup;
		}
		sqlite3_reset(stmt_conflict);
	}

	/*
	 * Insert files.
	 */

	if (sqlite3_prepare_v2(s, sql_file, -1, &stmt_file, NULL) != SQLITE_OK) {
		ERROR_SQLITE(s);
		goto cleanup;
	}

	while (pkg_files(pkg, &file) == EPKG_OK) {
		sqlite3_bind_text(stmt_file, 1, pkg_file_path(file), -1, SQLITE_STATIC);
		sqlite3_bind_text(stmt_file, 2, pkg_file_sha256(file), -1, SQLITE_STATIC);
		sqlite3_bind_int64(stmt_file, 3, package_id);

		if ((ret = sqlite3_step(stmt_file)) != SQLITE_DONE) {
			if (ret == SQLITE_CONSTRAINT) {
				    EMIT_PKG_ERROR("sqlite: constraint violation on files.path:"
								   " %s", pkg_file_path(file));
			} else {
				ERROR_SQLITE(s);
			}
			goto cleanup;
		}
		sqlite3_reset(stmt_file);
	}

	/*
	 * Insert dirs.
	 */

	if (sqlite3_prepare_v2(s, sql_dirs, -1, &stmt_dirs, NULL) != SQLITE_OK) {
		ERROR_SQLITE(s);
		goto cleanup;
	}

	if (sqlite3_prepare_v2(s, sql_dir, -1, &stmt_dir, NULL) != SQLITE_OK) {
		ERROR_SQLITE(s);
		goto cleanup;
	}

	while (pkg_dirs(pkg, &dir) == EPKG_OK) {
		sqlite3_bind_text(stmt_dirs, 1, pkg_dir_path(dir), -1, SQLITE_STATIC);
		sqlite3_bind_int64(stmt_dir, 1, package_id);
		sqlite3_bind_text(stmt_dir, 2, pkg_dir_path(dir), -1, SQLITE_STATIC);
			
		if ((ret = sqlite3_step(stmt_dirs)) != SQLITE_DONE) {
			ERROR_SQLITE(s);
			goto cleanup;
		}
		if ((ret = sqlite3_step(stmt_dir)) != SQLITE_DONE) {
			if ( ret == SQLITE_CONSTRAINT) {
				EMIT_PKG_ERROR("sqlite: constraint violation on dirs.path: %s",
			 					pkg_dir_path(dir));
			} else
				ERROR_SQLITE(s);
			goto cleanup;
		}
		sqlite3_reset(stmt_dir);
		sqlite3_reset(stmt_dirs);
	}

	/*
	 * Insert categories
	 */

	if (sqlite3_prepare_v2(s, sql_category, -1, &stmt_cat, NULL) != SQLITE_OK) {
		ERROR_SQLITE(s);
		goto cleanup;
	}
	if (sqlite3_prepare_v2(s, sql_cat, -1, &stmt_categories, NULL) != SQLITE_OK) {
		ERROR_SQLITE(s);
		goto cleanup;
	}

	while (pkg_categories(pkg, &category) == EPKG_OK) {
		sqlite3_bind_text(stmt_categories, 1, pkg_category_name(category), -1, SQLITE_STATIC);
		sqlite3_bind_int64(stmt_cat, 1, package_id);
		sqlite3_bind_text(stmt_cat, 2, pkg_category_name(category), -1, SQLITE_STATIC);

		if ((ret = sqlite3_step(stmt_cat)) != SQLITE_DONE) {
			if (ret == SQLITE_CONSTRAINT) {
				EMIT_PKG_ERROR("sqlite: constraint violation on categories.name: %s",
						pkg_category_name(category));
			} else
				ERROR_SQLITE(s);
			goto cleanup;
		}
		if (( ret = sqlite3_step(stmt_categories)) != SQLITE_DONE) {
			ERROR_SQLITE(s);
			goto cleanup;
		}
		sqlite3_reset(stmt_cat);
		sqlite3_reset(stmt_categories);
	}

	/*
	 * Insert licenses
	 */
	if (sqlite3_prepare_v2(s, sql_lic, -1, &stmt_licenses, NULL) != SQLITE_OK) {
		ERROR_SQLITE(s);
		goto cleanup;
	}
	if (sqlite3_prepare_v2(s, sql_license, -1, &stmt_lic, NULL) != SQLITE_OK) {
		ERROR_SQLITE(s);
		goto cleanup;
	}

	while (pkg_licenses(pkg, &license) == EPKG_OK) {
		sqlite3_bind_text(stmt_licenses, 1, pkg_license_name(license), -1, SQLITE_STATIC);
		sqlite3_bind_int64(stmt_lic, 1, package_id);
		sqlite3_bind_text(stmt_lic, 2, pkg_license_name(license), -1, SQLITE_STATIC);

		if ((ret = sqlite3_step(stmt_lic)) != SQLITE_DONE) {
			if (ret == SQLITE_CONSTRAINT) {
				EMIT_PKG_ERROR("sqlite: constraint violation on licenses.name: %s",
						pkg_license_name(license));
			} else
				ERROR_SQLITE(s);
			goto cleanup;
		}
		if (( ret = sqlite3_step(stmt_licenses)) != SQLITE_DONE) {
			ERROR_SQLITE(s);
			goto cleanup;
		}
		sqlite3_reset(stmt_lic);
		sqlite3_reset(stmt_licenses);
	}

	/*
	 * Insert users
	 */
	if (sqlite3_prepare_v2(s, sql_user, -1, &stmt_user, NULL) != SQLITE_OK) {
		ERROR_SQLITE(s);
		goto cleanup;
	}
	if (sqlite3_prepare_v2(s, sql_users, -1, &stmt_users, NULL) != SQLITE_OK) {
		ERROR_SQLITE(s);
		goto cleanup;
	}

	while (pkg_users(pkg, &user) == EPKG_OK) {
		sqlite3_bind_text(stmt_user, 1, pkg_user_name(user), -1, SQLITE_STATIC);
		sqlite3_bind_int64(stmt_users, 1, package_id);
		sqlite3_bind_text(stmt_users, 2, pkg_user_name(user), -1, SQLITE_STATIC);

		if ((ret = sqlite3_step(stmt_user)) != SQLITE_DONE) {
			if (ret == SQLITE_CONSTRAINT) {
				EMIT_PKG_ERROR("sqlite: constraint violation on users.name: %s",
						pkg_user_name(user));
			} else
				ERROR_SQLITE(s);
			goto cleanup;
		}
		if (( ret = sqlite3_step(stmt_users)) != SQLITE_DONE) {
			ERROR_SQLITE(s);
			goto cleanup;
		}
		sqlite3_reset(stmt_user);
		sqlite3_reset(stmt_users);
	}

	/*
	 * Insert groups
	 */
	if (sqlite3_prepare_v2(s, sql_group, -1, &stmt_group, NULL) != SQLITE_OK) {
		ERROR_SQLITE(s);
		goto cleanup;
	}
	if (sqlite3_prepare_v2(s, sql_groups, -1, &stmt_groups, NULL) != SQLITE_OK) {
		ERROR_SQLITE(s);
		goto cleanup;
	}

	while (pkg_groups(pkg, &group) == EPKG_OK) {
		sqlite3_bind_text(stmt_group, 1, pkg_group_name(group), -1, SQLITE_STATIC);
		sqlite3_bind_int64(stmt_groups, 1, package_id);
		sqlite3_bind_text(stmt_groups, 2, pkg_group_name(group), -1, SQLITE_STATIC);

		if ((ret = sqlite3_step(stmt_group)) != SQLITE_DONE) {
			if (ret == SQLITE_CONSTRAINT) {
				EMIT_PKG_ERROR("sqlite: constraint violation on groups.name: %s",
						pkg_group_name(group));
			} else
				ERROR_SQLITE(s);
			goto cleanup;
		}
		if (( ret = sqlite3_step(stmt_groups)) != SQLITE_DONE) {
			ERROR_SQLITE(s);
			goto cleanup;
		}
		sqlite3_reset(stmt_group);
		sqlite3_reset(stmt_groups);
	}

	/*
	 * Insert scripts
	 */

	if (sqlite3_prepare_v2(s, sql_script, -1, &stmt_script, NULL) != SQLITE_OK) {
		ERROR_SQLITE(s);
		goto cleanup;
	}

	while (pkg_scripts(pkg, &script) == EPKG_OK) {
		sqlite3_bind_text(stmt_script, 1, pkg_script_data(script), -1, SQLITE_STATIC);
		sqlite3_bind_int(stmt_script, 2, pkg_script_type(script));
		sqlite3_bind_int64(stmt_script, 3, package_id);

		if (sqlite3_step(stmt_script) != SQLITE_DONE) {
			ERROR_SQLITE(s);
			goto cleanup;
		}
		sqlite3_reset(stmt_script);
	}

	/*
	 * Insert options
	 */

	if (sqlite3_prepare_v2(s, sql_option, -1, &stmt_option, NULL) != SQLITE_OK) {
		ERROR_SQLITE(s);
		goto cleanup;
	}

	while (pkg_options(pkg, &option) == EPKG_OK) {
		sqlite3_bind_text(stmt_option, 1, pkg_option_opt(option), -1, SQLITE_STATIC);
		sqlite3_bind_text(stmt_option, 2, pkg_option_value(option), -1, SQLITE_STATIC);
		sqlite3_bind_int64(stmt_option, 3, package_id);

		if (sqlite3_step(stmt_option) != SQLITE_DONE) {
			ERROR_SQLITE(s);
			goto cleanup;
		}
		sqlite3_reset(stmt_option);
	}

	retcode = EPKG_OK;

	cleanup:

	if (stmt_mtree != NULL)
		sqlite3_finalize(stmt_mtree);

	if (stmt_pkg != NULL)
		sqlite3_finalize(stmt_pkg);

	if (stmt_dep != NULL)
		sqlite3_finalize(stmt_dep);

	if (stmt_conflict != NULL)
		sqlite3_finalize(stmt_conflict);

	if (stmt_file != NULL)
		sqlite3_finalize(stmt_file);

	if (stmt_script != NULL)
		sqlite3_finalize(stmt_script);

	if (stmt_option != NULL)
		sqlite3_finalize(stmt_option);
	
	if (stmt_dirs != NULL)
		sqlite3_finalize(stmt_dirs);

	if (stmt_dir != NULL)
		sqlite3_finalize(stmt_dir);

	if (stmt_cat != NULL)
		sqlite3_finalize(stmt_cat);

	if (stmt_categories != NULL)
		sqlite3_finalize(stmt_categories);

	if (stmt_lic != NULL)
		sqlite3_finalize(stmt_lic);

	if (stmt_licenses != NULL)
		sqlite3_finalize(stmt_licenses);

	if (stmt_groups != NULL)
		sqlite3_finalize(stmt_groups);

	if (stmt_users != NULL)
		sqlite3_finalize(stmt_users);

	return (retcode);
}

int
pkgdb_register_finale(struct pkgdb *db, int retcode)
{
	int ret = EPKG_OK;
	const char *commands[] = { "COMMIT;", "ROLLBACK;", NULL };
	const char *command;

	if (!pkgdb_has_flag(db, PKGDB_FLAG_IN_FLIGHT)) {
		EMIT_PKG_ERROR("%s", "database command not in flight (misuse)");
		return EPKG_FATAL;
	}

	command = (retcode == EPKG_OK) ? commands[0] : commands[1];
	ret = sql_exec(db->sqlite, command);

	PKGDB_UNSET_FLAG(db, PKGDB_FLAG_IN_FLIGHT);

	return ret;
}

int
pkgdb_unregister_pkg(struct pkgdb *db, const char *origin)
{
	sqlite3_stmt *stmt_del;
	int ret;
	const char sql[] = "DELETE FROM packages WHERE origin = ?1;";

	assert(db != NULL);
	assert(origin != NULL);

	if (sqlite3_prepare_v2(db->sqlite, sql, -1, &stmt_del, NULL) != SQLITE_OK){
		ERROR_SQLITE(db->sqlite);
		return (EPKG_FATAL);
	}

	sqlite3_bind_text(stmt_del, 1, origin, -1, SQLITE_STATIC);

	ret = sqlite3_step(stmt_del);
	sqlite3_finalize(stmt_del);

	if (ret != SQLITE_DONE) {
		ERROR_SQLITE(db->sqlite);
		return (EPKG_FATAL);
	}

	/* cleanup directories */
	if (sql_exec(db->sqlite, "DELETE from directories WHERE id NOT IN (SELECT DISTINCT directory_id FROM pkg_directories);") != EPKG_OK)
		return (EPKG_FATAL);

	if (sql_exec(db->sqlite, "DELETE from categories WHERE id NOT IN (SELECT DISTINCT category_id FROM pkg_categories);") != EPKG_OK)
		return (EPKG_FATAL);

	if (sql_exec(db->sqlite, "DELETE from licenses WHERE id NOT IN (SELECT DISTINCT license_id FROM pkg_licenses);") != EPKG_OK)
		return (EPKG_FATAL);

	if (sql_exec(db->sqlite, "DELETE FROM mtree WHERE id NOT IN (SELECT DISTINCT mtree_id FROM packages);") != EPKG_OK)
		return (EPKG_FATAL);

	if (sql_exec(db->sqlite, "DELETE FROM users WHERE id NOT IN (SELECT DISTINCT user_id FROM pkg_users);") != EPKG_OK)
		return (EPKG_FATAL);

	if (sql_exec(db->sqlite, "DELETE FROM groups WHERE id NOT IN (SELECT DISTINCT group_id FROM pkg_groups);") != EPKG_OK)
		return (EPKG_FATAL);

	return (EPKG_OK);
}

static int
sql_exec(sqlite3 *s, const char *sql)
{
	char *errmsg;

	if (sqlite3_exec(s, sql, NULL, NULL, &errmsg) != SQLITE_OK) {
		EMIT_PKG_ERROR("sqlite: %s", errmsg);
		sqlite3_free(errmsg);
		return (EPKG_FATAL);
	}

	return (EPKG_OK);
}

static int
get_pragma(sqlite3 *s, const char *sql, int64_t *res)
{
	sqlite3_stmt *stmt;
	int ret;

	if (sqlite3_prepare_v2(s, sql, -1, &stmt, NULL) != SQLITE_OK) {
		ERROR_SQLITE(s);
		return (EPKG_OK);
	}

	ret = sqlite3_step(stmt);

	if (ret == SQLITE_ROW)
		*res = sqlite3_column_int64(stmt, 0);

	sqlite3_finalize(stmt);

	if (ret != SQLITE_ROW) {
		ERROR_SQLITE(s);
		return (EPKG_FATAL);
	}

	return (EPKG_OK);
}

int
pkgdb_compact(struct pkgdb *db)
{
	int64_t page_count = 0;
	int64_t freelist_count = 0;

	assert(db != NULL);

	if (get_pragma(db->sqlite, "PRAGMA page_count;", &page_count) != EPKG_OK)
		return (EPKG_FATAL);

	if (get_pragma(db->sqlite, "PRAGMA freelist_count;", &freelist_count) !=
		EPKG_OK)
		return (EPKG_FATAL);

	/*
	 * Only compact if we will save 25% (or more) of the current used space.
	 */
	if (freelist_count / (float)page_count < 0.25)
		return (EPKG_OK);

	return (sql_exec(db->sqlite, "VACUUM;"));
}

struct pkgdb_it *
pkgdb_query_upgrades(struct pkgdb *db)
{
	sqlite3_stmt *stmt;

	if (db->type != PKGDB_REMOTE) {
		EMIT_PKG_ERROR("%s", "remote database not attached (misuse)");
		return (NULL);
	}

	const char sql[] = ""
		"SELECT l.id AS rowid, l.origin AS origin, l.name AS name, l.version AS version, l.comment AS comment, l.desc AS desc, "
		"l.message AS message, l.arch AS arch, l.osversion AS osversion, l.maintainer AS maintainer, "
		"l.www AS www, l.prefix AS prefix, l.flatsize AS flatsize, r.version AS version, r.flatsize AS flatsize, "
		"r.pkgsize AS pkgsize, r.path AS repopath "
		"FROM main.packages AS l, "
		"remote.packages AS r "
		"WHERE l.origin = r.origin "
		"AND (PKGLT(l.version, r.version) || l.name != r.name)";

	if (sqlite3_prepare_v2(db->sqlite, sql, -1, &stmt, NULL) != SQLITE_OK) {
		ERROR_SQLITE(db->sqlite);
		return (NULL);
	}

	return (pkgdb_it_new(db, stmt, PKG_UPGRADE));
}

struct pkgdb_it *
pkgdb_query_downgrades(struct pkgdb *db)
{
	sqlite3_stmt *stmt;

	if (db->type != PKGDB_REMOTE) {
		EMIT_PKG_ERROR("%s", "remote database not attached (misuse)");
		return (NULL);
	}

	const char sql[] = ""
		"SELECT l.id AS rowid, l.origin AS origin, l.name AS name, l.version AS version, l.comment AS comment, l.desc AS desc, "
		"l.message AS message, l.arch AS arch, l.osversion AS osversion, l.maintainer AS maintainer, "
		"l.www AS www, l.prefix AS prefix, l.flatsize AS flatsize, r.version AS version, r.flatsize AS flatsize, "
		"r.pkgsize AS pkgsize, r.path AS repopath "
		"FROM main.packages AS l, "
		"remote.packages AS r "
		"WHERE l.origin = r.origin "
		"AND (PKGGT(l.version, r.version) || l.name != r.name)";

	if (sqlite3_prepare_v2(db->sqlite, sql, -1, &stmt, NULL) != SQLITE_OK) {
		ERROR_SQLITE(db->sqlite);
		return (NULL);
	}

	return (pkgdb_it_new(db, stmt, PKG_UPGRADE));
}

struct pkgdb_it *
pkgdb_query_autoremove(struct pkgdb *db)
{
	sqlite3_stmt *stmt;

	const char sql[] = ""
		"SELECT id AS rowid, origin, name, version, comment, desc, "
		"message, arch, osversion, maintainer, www, prefix, "
		"flatsize FROM packages WHERE automatic=1 AND "
		"(SELECT deps.origin FROM deps where deps.origin = packages.origin) "
		"IS NULL";

	if (sqlite3_prepare_v2(db->sqlite, sql, -1, &stmt, NULL) != SQLITE_OK) {
		ERROR_SQLITE(db->sqlite);
		return (NULL);
	}

	return (pkgdb_it_new(db, stmt, PKG_INSTALLED));
}

<<<<<<< HEAD
static int
pkgdb_rquery_build_search_query(struct sbuf *sql, match_t match, unsigned int field)
{
=======
struct pkgdb_it *
pkgdb_rquery(struct pkgdb *db, const char *pattern, match_t match, pkgdb_field field)
{
	sqlite3_stmt *stmt = NULL;
	struct sbuf *sql = sbuf_new_auto();
	const char *what;
	const char *how;

	assert(pattern != NULL && pattern[0] != '\0');

	if (db->type != PKGDB_REMOTE) {
		EMIT_PKG_ERROR("%s", "remote database not attached (misuse)");
		return (NULL);
	}

	sbuf_cat(sql, "SELECT origin, name, version, comment, "
			"desc, arch, arch, osversion, maintainer, www, "
			"flatsize, pkgsize, cksum, path AS repopath FROM remote.packages");

>>>>>>> 003730b3
	switch (match) {
		case MATCH_ALL:
			how = NULL;
			break;
		case MATCH_EXACT:
<<<<<<< HEAD
			sbuf_cat(sql, "name LIKE ?1 ");
			if (field & REPO_SEARCH_COMMENT)
				sbuf_cat(sql, "OR comment LIKE ?1 ");
			else if (field & REPO_SEARCH_DESCRIPTION)
				sbuf_cat(sql, "OR desc LIKE ?1 ");
			break;
		case MATCH_GLOB:
			sbuf_cat(sql, "name GLOB ?1 ");
			if (field & REPO_SEARCH_COMMENT)
				sbuf_cat(sql, "OR comment GLOB ?1 ");
			else if (field & REPO_SEARCH_DESCRIPTION)
				sbuf_cat(sql, "OR desc GLOB ?1 ");
			break;
		case MATCH_REGEX:
			sbuf_cat(sql, "name REGEXP ?1 ");
			if (field & REPO_SEARCH_COMMENT)
				sbuf_cat(sql, "OR comment REGEXP ?1 ");
			else if (field & REPO_SEARCH_DESCRIPTION)
				sbuf_cat(sql, "OR desc REGEXP ?1 ");
			break;
		case MATCH_EREGEX:
			sbuf_cat(sql, "EREGEXP(?1, name) ");
			if (field & REPO_SEARCH_COMMENT)
				sbuf_cat(sql, "OR EREGEXP(?1, comment) ");
			else if (field & REPO_SEARCH_DESCRIPTION)
				sbuf_cat(sql, "OR EREGEXP(?1, desc) ");
			break;
	}

	return (EPKG_OK);
}

struct pkgdb_it *
pkgdb_rquery(struct pkgdb *db, const char *pattern, match_t match, unsigned int field)
{
	const char *dbname = NULL;
	char tmpbuf[BUFSIZ];
	sqlite3_stmt *stmt = NULL;
	struct sbuf *sql = NULL;
	struct pkgdb_it *it = NULL;
	const char *basesql      = "SELECT rowid, origin, name, version, comment, "
					"desc, arch, arch, osversion, maintainer, www, "
					"flatsize, pkgsize, cksum, path ";
	const char *multireposql = "SELECT rowid, origin, name, version, comment, "
					"desc, arch, arch, osversion, maintainer, www, "
					"flatsize, pkgsize, cksum, path, '%s' AS dbname FROM '%s'.packages WHERE ";

	assert(pattern != NULL && pattern[0] != '\0');

	if (db->type != PKGDB_REMOTE) {
		EMIT_PKG_ERROR("%s", "remote database not attached (misuse)");
		return (NULL);
	}

	sql = sbuf_new_auto();
	sbuf_cat(sql, basesql);

	if ((strcmp(pkg_config("PKG_MULTIREPOS"), "true") == 0) && \
			(pkg_config("PACKAGESITE") == NULL)) {
		/*
		 * Working on multiple remote repositories
		 */

		/* add the dbname column to the SELECT */
		sbuf_cat(sql, ", dbname FROM ");

		if ((it = pkgdb_repos_new(db)) == NULL) {
			EMIT_PKG_ERROR("%s", "cannot get the attached databases");
			return (NULL);
		}

		/* get the first repository entry */
		if ((dbname = pkgdb_repos_next(it)) != NULL) {
			sbuf_cat(sql, "(");
			snprintf(tmpbuf, sizeof(tmpbuf), multireposql, dbname, dbname);

			sbuf_cat(sql, tmpbuf);
			pkgdb_rquery_build_search_query(sql, match, field);
		} else {
			/* there are no remote databases attached */
			sbuf_finish(sql);
			sbuf_delete(sql);
			pkgdb_it_free(it);
			return (NULL);
		}

		while ((dbname = pkgdb_repos_next(it)) != NULL) {
			sbuf_cat(sql, "UNION ");
			snprintf(tmpbuf, sizeof(tmpbuf), multireposql, dbname, dbname);

			sbuf_cat(sql, tmpbuf);
			pkgdb_rquery_build_search_query(sql, match, field);
		}

		sbuf_cat(sql, ");");
		sbuf_finish(sql);
		pkgdb_it_free(it);
	} else {
		/* 
		 * Working on a single remote repository
		 */

		sbuf_cat(sql, "FROM remote.packages WHERE ");
		pkgdb_rquery_build_search_query(sql, match, field);
		sbuf_cat(sql, ";");
		sbuf_finish(sql);
	}
=======
			how = "%s = ?1";
			break;
		case MATCH_GLOB:
			how = "%s GLOB ?1";
			break;
		case MATCH_REGEX:
			how = "%s REGEXP ?1";
			break;
		case MATCH_EREGEX:
			how = "EREGEXP(?1, %s)";
			break;
	}

	switch(field) {
		case FIELD_NONE:
			what = NULL;
			break;
		case FIELD_ORIGIN:
			what = "origin";
			break;
		case FIELD_NAME:
			what = "name";
			break;
		case FIELD_NAMEVER:
			what = "name || \"-\" || version";
			break;
		case FIELD_COMMENT:
			what = "comment";
			break;
		case FIELD_DESC:
			what = "desc";
			break;
	}

	if (what != NULL && how != NULL) {
		sbuf_cat(sql, " WHERE ");
		sbuf_printf(sql, how, what);
	}
	sbuf_cat(sql, ";");
	sbuf_finish(sql);
>>>>>>> 003730b3

	if (sqlite3_prepare_v2(db->sqlite, sbuf_get(sql), -1, &stmt, NULL) != SQLITE_OK) {
		ERROR_SQLITE(db->sqlite);
		return (NULL);
	}

	sbuf_delete(sql);

	sqlite3_bind_text(stmt, 1, pattern, -1, SQLITE_TRANSIENT);

	return (pkgdb_it_new(db, stmt, PKG_REMOTE));
}<|MERGE_RESOLUTION|>--- conflicted
+++ resolved
@@ -31,9 +31,7 @@
 static int get_pragma(sqlite3 *, const char *, int64_t *);
 static int sql_exec(sqlite3 *, const char *);
 static int pkgdb_upgrade(sqlite3 *);
-<<<<<<< HEAD
 static int pkgdb_rquery_build_search_query(struct sbuf *, match_t, unsigned int);
-=======
 static void populate_pkg(sqlite3_stmt *stmt, struct pkg *pkg);
 
 static struct column_text_mapping {
@@ -139,8 +137,6 @@
 		}
 	}
 }
-
->>>>>>> 003730b3
 
 static void
 pkgdb_regex(sqlite3_context *ctx, int argc, sqlite3_value **argv, int reg_type)
@@ -434,24 +430,16 @@
 int
 pkgdb_open(struct pkgdb **db, pkgdb_t type)
 {
-<<<<<<< HEAD
 	int retcode = EPKG_OK;
 	char *errmsg = NULL;
-	char localpath[MAXPATHLEN];
-	char remotepath[MAXPATHLEN];
+	char localpath[MAXPATHLEN + 1];
+	char remotepath[MAXPATHLEN + 1];
 	char tmpbuf[BUFSIZ];
 	const char *dbdir = NULL;
 	const char *repo_name = NULL;
 	struct sbuf *sql = NULL;
 	struct pkg_repos *repos = NULL;
 	struct pkg_repos_entry *re = NULL;
-=======
-	int retcode;
-	char localpath[MAXPATHLEN + 1];
-	char remotepath[MAXPATHLEN + 1];
-	char sql[BUFSIZ];
-	const char *dbdir;
->>>>>>> 003730b3
 
 	dbdir = pkg_config("PKG_DBDIR");
 
@@ -500,7 +488,6 @@
 				return (EPKG_FATAL);
 			}
 
-<<<<<<< HEAD
 			if (pkg_repos_conf_load(repos) != EPKG_OK) {
 				EMIT_PKG_ERROR("pkg_repos_load: %s", "cannot load repositories");
 				return (EPKG_FATAL);
@@ -552,21 +539,6 @@
 				EMIT_PKG_ERROR("sqlite: %s", errmsg);
 				return (EPKG_FATAL);
 			}
-=======
-		if (access(remotepath, R_OK) != 0) {
-			EMIT_ERRNO("access", remotepath);
-			pkgdb_close(*db);
-			*db = NULL;
-			return (EPKG_FATAL);
-		}
-
-		sqlite3_snprintf(sizeof(sql), sql, "ATTACH \"%s\" AS remote;", remotepath);
-
-		if (sql_exec((*db)->sqlite, sql) != EPKG_OK) {
-			pkgdb_close(*db);
-			*db = NULL;
-			return (EPKG_FATAL);
->>>>>>> 003730b3
 		}
 
 		(*db)->type = PKGDB_REMOTE;
@@ -713,42 +685,7 @@
 			pkg_reset(*pkg_p, it->type);
 		pkg = *pkg_p;
 
-<<<<<<< HEAD
-		pkg->rowid = sqlite3_column_int64(it->stmt, 0);
-		pkg_set(pkg, PKG_ORIGIN, sqlite3_column_text(it->stmt, 1));
-		pkg_set(pkg, PKG_NAME, sqlite3_column_text(it->stmt, 2));
-		pkg_set(pkg, PKG_VERSION, sqlite3_column_text(it->stmt, 3));
-		pkg_set(pkg, PKG_COMMENT, sqlite3_column_text(it->stmt, 4));
-		pkg_set(pkg, PKG_DESC, sqlite3_column_text(it->stmt, 5));
-		pkg_set(pkg, PKG_MESSAGE, sqlite3_column_text(it->stmt, 6));
-		pkg_set(pkg, PKG_ARCH, sqlite3_column_text(it->stmt, 7));
-		pkg_set(pkg, PKG_OSVERSION, sqlite3_column_text(it->stmt, 8));
-		pkg_set(pkg, PKG_MAINTAINER, sqlite3_column_text(it->stmt, 9));
-		pkg_set(pkg, PKG_WWW, sqlite3_column_text(it->stmt, 10));
-		pkg_set(pkg, PKG_PREFIX, sqlite3_column_text(it->stmt, 11));
-		pkg_setflatsize(pkg, sqlite3_column_int64(it->stmt, 12));
-
-		if (it->type != PKG_REMOTE && it->type != PKG_UPGRADE)
-			pkg_set_licenselogic(pkg, sqlite3_column_int64(it->stmt, 13));
-
-		if (it->type == PKG_REMOTE) {
-			pkg->type = PKG_REMOTE;
-			pkg_setnewflatsize(pkg, sqlite3_column_int64(it->stmt, 11));
-			pkg_setnewpkgsize(pkg, sqlite3_column_int64(it->stmt, 12));
-			if ((strcmp(pkg_config("PKG_MULTIREPOS"), "true") == 0) && (pkg_config("PACKAGESITE") == NULL))
-				pkg_addnewrepo(pkg, sqlite3_column_text(it->stmt, 15));
-		}
-
-		if (it->type == PKG_UPGRADE) {
-			pkg->type = PKG_UPGRADE;
-			pkg_set(pkg, PKG_NEWVERSION, sqlite3_column_text(it->stmt, 13));
-			pkg_setnewflatsize(pkg, sqlite3_column_int64(it->stmt, 14));
-			pkg_setnewpkgsize(pkg, sqlite3_column_int64(it->stmt, 15));
-			pkg_set(pkg, PKG_REPOPATH, sqlite3_column_text(it->stmt, 16));
-		}
-=======
 		populate_pkg(it->stmt, pkg);
->>>>>>> 003730b3
 
 		/* load only for PKG_INSTALLED */
 		if (it->type != PKG_INSTALLED)
@@ -891,33 +828,22 @@
 	sqlite3_stmt *stmt = NULL;
 	sqlite3_stmt *stmt_deps = NULL;
 	struct pkg *pkg = NULL;
-<<<<<<< HEAD
 	struct sbuf *sql = NULL;
 	struct pkgdb_it *it = NULL;
 	int ret, multi_repos = 0;
 	char  tmpbuf[BUFSIZ];
 	const char *dbname = NULL;
 	const char *basesql = ""
-		"SELECT rowid, origin, name, version, comment, desc, "
+		"SELECT id AS rowid, origin, name, version, comment, desc, "
 			"arch, osversion, maintainer, www, pkgsize, "
-			"flatsize, cksum, path ";
+			"flatsize AS newflatsize, cksum, path AS repopath ";
 	const char *multireposql = ""
-		"SELECT rowid, origin, name, version, comment, desc, "
+		"SELECT id AS rowid, origin, name, version, comment, desc, "
 			"arch, osversion, maintainer, www, pkgsize, "
-			"flatsize, cksum, path, '%s' AS dbname "
+			"flatsize AS newflatsize, cksum, path AS repopath, '%s' AS dbname "
 		"FROM '%s'.packages "
 		"WHERE origin = ?1 ";
 	const char *sql_deps = ""
-=======
-	int ret;
-	char sql[] = ""
-		"SELECT id AS rowid, origin, name, version, comment, desc, "
-			"arch, osversion, maintainer, www, pkgsize, "
-			"flatsize AS newflatsize, cksum, path AS repopath "
-		"FROM remote.packages "
-		"WHERE origin = ?1";
-	char sql_deps[] = ""
->>>>>>> 003730b3
 		"SELECT d.name, d.origin, d.version "
 		"FROM '%s'.deps AS d "
 		"WHERE d.package_id = ?1 "
@@ -2049,145 +1975,17 @@
 	return (pkgdb_it_new(db, stmt, PKG_INSTALLED));
 }
 
-<<<<<<< HEAD
 static int
 pkgdb_rquery_build_search_query(struct sbuf *sql, match_t match, unsigned int field)
 {
-=======
-struct pkgdb_it *
-pkgdb_rquery(struct pkgdb *db, const char *pattern, match_t match, pkgdb_field field)
-{
-	sqlite3_stmt *stmt = NULL;
-	struct sbuf *sql = sbuf_new_auto();
-	const char *what;
-	const char *how;
-
-	assert(pattern != NULL && pattern[0] != '\0');
-
-	if (db->type != PKGDB_REMOTE) {
-		EMIT_PKG_ERROR("%s", "remote database not attached (misuse)");
-		return (NULL);
-	}
-
-	sbuf_cat(sql, "SELECT origin, name, version, comment, "
-			"desc, arch, arch, osversion, maintainer, www, "
-			"flatsize, pkgsize, cksum, path AS repopath FROM remote.packages");
-
->>>>>>> 003730b3
+	const char *how = NULL;
+	const char *what = NULL;
+
 	switch (match) {
 		case MATCH_ALL:
 			how = NULL;
 			break;
 		case MATCH_EXACT:
-<<<<<<< HEAD
-			sbuf_cat(sql, "name LIKE ?1 ");
-			if (field & REPO_SEARCH_COMMENT)
-				sbuf_cat(sql, "OR comment LIKE ?1 ");
-			else if (field & REPO_SEARCH_DESCRIPTION)
-				sbuf_cat(sql, "OR desc LIKE ?1 ");
-			break;
-		case MATCH_GLOB:
-			sbuf_cat(sql, "name GLOB ?1 ");
-			if (field & REPO_SEARCH_COMMENT)
-				sbuf_cat(sql, "OR comment GLOB ?1 ");
-			else if (field & REPO_SEARCH_DESCRIPTION)
-				sbuf_cat(sql, "OR desc GLOB ?1 ");
-			break;
-		case MATCH_REGEX:
-			sbuf_cat(sql, "name REGEXP ?1 ");
-			if (field & REPO_SEARCH_COMMENT)
-				sbuf_cat(sql, "OR comment REGEXP ?1 ");
-			else if (field & REPO_SEARCH_DESCRIPTION)
-				sbuf_cat(sql, "OR desc REGEXP ?1 ");
-			break;
-		case MATCH_EREGEX:
-			sbuf_cat(sql, "EREGEXP(?1, name) ");
-			if (field & REPO_SEARCH_COMMENT)
-				sbuf_cat(sql, "OR EREGEXP(?1, comment) ");
-			else if (field & REPO_SEARCH_DESCRIPTION)
-				sbuf_cat(sql, "OR EREGEXP(?1, desc) ");
-			break;
-	}
-
-	return (EPKG_OK);
-}
-
-struct pkgdb_it *
-pkgdb_rquery(struct pkgdb *db, const char *pattern, match_t match, unsigned int field)
-{
-	const char *dbname = NULL;
-	char tmpbuf[BUFSIZ];
-	sqlite3_stmt *stmt = NULL;
-	struct sbuf *sql = NULL;
-	struct pkgdb_it *it = NULL;
-	const char *basesql      = "SELECT rowid, origin, name, version, comment, "
-					"desc, arch, arch, osversion, maintainer, www, "
-					"flatsize, pkgsize, cksum, path ";
-	const char *multireposql = "SELECT rowid, origin, name, version, comment, "
-					"desc, arch, arch, osversion, maintainer, www, "
-					"flatsize, pkgsize, cksum, path, '%s' AS dbname FROM '%s'.packages WHERE ";
-
-	assert(pattern != NULL && pattern[0] != '\0');
-
-	if (db->type != PKGDB_REMOTE) {
-		EMIT_PKG_ERROR("%s", "remote database not attached (misuse)");
-		return (NULL);
-	}
-
-	sql = sbuf_new_auto();
-	sbuf_cat(sql, basesql);
-
-	if ((strcmp(pkg_config("PKG_MULTIREPOS"), "true") == 0) && \
-			(pkg_config("PACKAGESITE") == NULL)) {
-		/*
-		 * Working on multiple remote repositories
-		 */
-
-		/* add the dbname column to the SELECT */
-		sbuf_cat(sql, ", dbname FROM ");
-
-		if ((it = pkgdb_repos_new(db)) == NULL) {
-			EMIT_PKG_ERROR("%s", "cannot get the attached databases");
-			return (NULL);
-		}
-
-		/* get the first repository entry */
-		if ((dbname = pkgdb_repos_next(it)) != NULL) {
-			sbuf_cat(sql, "(");
-			snprintf(tmpbuf, sizeof(tmpbuf), multireposql, dbname, dbname);
-
-			sbuf_cat(sql, tmpbuf);
-			pkgdb_rquery_build_search_query(sql, match, field);
-		} else {
-			/* there are no remote databases attached */
-			sbuf_finish(sql);
-			sbuf_delete(sql);
-			pkgdb_it_free(it);
-			return (NULL);
-		}
-
-		while ((dbname = pkgdb_repos_next(it)) != NULL) {
-			sbuf_cat(sql, "UNION ");
-			snprintf(tmpbuf, sizeof(tmpbuf), multireposql, dbname, dbname);
-
-			sbuf_cat(sql, tmpbuf);
-			pkgdb_rquery_build_search_query(sql, match, field);
-		}
-
-		sbuf_cat(sql, ");");
-		sbuf_finish(sql);
-		pkgdb_it_free(it);
-	} else {
-		/* 
-		 * Working on a single remote repository
-		 */
-
-		sbuf_cat(sql, "FROM remote.packages WHERE ");
-		pkgdb_rquery_build_search_query(sql, match, field);
-		sbuf_cat(sql, ";");
-		sbuf_finish(sql);
-	}
-=======
 			how = "%s = ?1";
 			break;
 		case MATCH_GLOB:
@@ -2222,13 +2020,88 @@
 			break;
 	}
 
-	if (what != NULL && how != NULL) {
-		sbuf_cat(sql, " WHERE ");
+	if (what != NULL && how != NULL)
 		sbuf_printf(sql, how, what);
-	}
-	sbuf_cat(sql, ";");
-	sbuf_finish(sql);
->>>>>>> 003730b3
+
+	return (EPKG_OK);
+}
+
+struct pkgdb_it *
+pkgdb_rquery(struct pkgdb *db, const char *pattern, match_t match, unsigned int field)
+{
+	const char *dbname = NULL;
+	char tmpbuf[BUFSIZ];
+	sqlite3_stmt *stmt = NULL;
+	struct sbuf *sql = NULL;
+	struct pkgdb_it *it = NULL;
+	const char *basesql      = "SELECT origin, name, version, comment, "
+					"desc, arch, arch, osversion, maintainer, www, "
+					"flatsize, pkgsize, cksum, path AS repopath ";
+	const char *multireposql = "SELECT origin, name, version, comment, "
+					"desc, arch, arch, osversion, maintainer, www, "
+					"flatsize, pkgsize, cksum, path AS repopath, '%s' AS dbnamae "
+					"FROM '%s'.packages WHERE ";
+
+	assert(pattern != NULL && pattern[0] != '\0');
+
+	if (db->type != PKGDB_REMOTE) {
+		EMIT_PKG_ERROR("%s", "remote database not attached (misuse)");
+		return (NULL);
+	}
+
+	sql = sbuf_new_auto();
+	sbuf_cat(sql, basesql);
+
+	if ((strcmp(pkg_config("PKG_MULTIREPOS"), "true") == 0) && \
+			(pkg_config("PACKAGESITE") == NULL)) {
+		/*
+		 * Working on multiple remote repositories
+		 */
+
+		/* add the dbname column to the SELECT */
+		sbuf_cat(sql, ", dbname FROM ");
+
+		if ((it = pkgdb_repos_new(db)) == NULL) {
+			EMIT_PKG_ERROR("%s", "cannot get the attached databases");
+			return (NULL);
+		}
+
+		/* get the first repository entry */
+		if ((dbname = pkgdb_repos_next(it)) != NULL) {
+			sbuf_cat(sql, "(");
+			snprintf(tmpbuf, sizeof(tmpbuf), multireposql, dbname, dbname);
+
+			sbuf_cat(sql, tmpbuf);
+			pkgdb_rquery_build_search_query(sql, match, field);
+		} else {
+			/* there are no remote databases attached */
+			sbuf_finish(sql);
+			sbuf_delete(sql);
+			pkgdb_it_free(it);
+			return (NULL);
+		}
+
+		while ((dbname = pkgdb_repos_next(it)) != NULL) {
+			sbuf_cat(sql, "UNION ");
+			snprintf(tmpbuf, sizeof(tmpbuf), multireposql, dbname, dbname);
+
+			sbuf_cat(sql, tmpbuf);
+			pkgdb_rquery_build_search_query(sql, match, field);
+		}
+
+		sbuf_cat(sql, ");");
+		sbuf_finish(sql);
+		pkgdb_it_free(it);
+	} else {
+		/* 
+		 * Working on a single remote repository
+		 */
+
+		sbuf_cat(sql, "FROM remote.packages WHERE ");
+		pkgdb_rquery_build_search_query(sql, match, field);
+		sbuf_cat(sql, ";");
+		sbuf_finish(sql);
+	}
 
 	if (sqlite3_prepare_v2(db->sqlite, sbuf_get(sql), -1, &stmt, NULL) != SQLITE_OK) {
 		ERROR_SQLITE(db->sqlite);
