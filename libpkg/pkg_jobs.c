#include <assert.h>
#include <stdbool.h>
#include <stdlib.h>
#include <string.h>

#include "pkg.h"
#include "pkgdb.h"
#include "pkg_event.h"
#include "pkg_private.h"

int
pkg_jobs_new(struct pkg_jobs **j, pkg_jobs_t t, struct pkgdb *db)
{
	assert(db != NULL);
	assert(t != PKG_JOBS_INSTALL || db->type == PKGDB_REMOTE);

	if((*j = calloc(1, sizeof(struct pkg_jobs))) == NULL) {
		pkg_emit_errno("calloc", "pkg_jobs");
		return (EPKG_FATAL);
	}

	STAILQ_INIT(&(*j)->jobs);
	LIST_INIT(&(*j)->nodes);
	(*j)->db = db;
	(*j)->type = t;

	return (EPKG_OK);
}

void
pkg_jobs_free(struct pkg_jobs *j)
{
	struct pkg *p;

	if (j == NULL)
		return;

	while (!STAILQ_EMPTY(&j->jobs)) {
		p = STAILQ_FIRST(&j->jobs);
		STAILQ_REMOVE_HEAD(&j->jobs, next);
		pkg_free(p);
	}
	free(j);
}

int
pkg_jobs_add(struct pkg_jobs *j, struct pkg *pkg)
{
	assert(j != NULL);
	assert(pkg != NULL);
	assert(j->resolved != 1);

	STAILQ_INSERT_TAIL(&j->jobs, pkg, next);

	return (EPKG_OK);
}

int
pkg_jobs_isempty(struct pkg_jobs *j)
{
	assert(j != NULL);

	pkg_jobs_resolv(j);

	return (STAILQ_EMPTY(&j->jobs));
}

int
pkg_jobs(struct pkg_jobs *j, struct pkg **pkg)
{
	assert(j != NULL);

	pkg_jobs_resolv(j);

	if (*pkg == NULL)
		*pkg = STAILQ_FIRST(&j->jobs);
	else
		*pkg = STAILQ_NEXT(*pkg, next);

	if (*pkg == NULL)
		return (EPKG_END);
	else
		return (EPKG_OK);
}

static int
pkg_jobs_install(struct pkg_jobs *j)
{
	struct pkg *p = NULL;
	const char *cachedir;
	char path[MAXPATHLEN + 1];

	/* Fetch */
	while (pkg_jobs(j, &p) == EPKG_OK) {
		if (pkg_repo_fetch(p) != EPKG_OK)
			return (EPKG_FATAL);
	}

	/* Install */
	cachedir = pkg_config("PKG_CACHEDIR");
	p = NULL;
	while (pkg_jobs(j, &p) == EPKG_OK) {
		snprintf(path, sizeof(path), "%s/%s", cachedir,
				 pkg_get(p, PKG_REPOPATH));

		if (pkg_get(p, PKG_NEWVERSION) != NULL) {
			p->type = PKG_INSTALLED;
			if (pkg_delete2(p, j->db, 1, 0) != EPKG_OK)
				return (EPKG_FATAL);
		}

		if (pkg_add2(j->db, path, 0, pkg_isautomatic(p)) != EPKG_OK)
			return (EPKG_FATAL);
	}

	return (EPKG_OK);
}

static int
pkg_jobs_deinstall(struct pkg_jobs *j, int force)
{
	struct pkg *p = NULL;
	int retcode;

	while (pkg_jobs(j, &p) == EPKG_OK) {
		retcode = pkg_delete(p, j->db, force);
		if (retcode != EPKG_OK)
			return (retcode);
	}

	return (EPKG_OK);
}

int
pkg_jobs_apply(struct pkg_jobs *j, int force)
{
	if (j->type == PKG_JOBS_INSTALL)
		return (pkg_jobs_install(j));
	if (j->type == PKG_JOBS_DEINSTALL)
		return (pkg_jobs_deinstall(j, force));

	pkg_emit_error("bad jobs argument");
	return (EPKG_FATAL);
}

static struct pkg_jobs_node *
get_node(struct pkg_jobs *j, const char *name, int create)
{
	struct pkg_jobs_node *n;

	/* XXX hashmap? */
	LIST_FOREACH(n, &j->nodes, entries) {
		if (strcmp(name, pkg_get(n->pkg, PKG_ORIGIN)) == 0) {
			return (n);
		}
	}

	if (create == 0)
		return (NULL);

	if ((n = calloc(1, sizeof(struct pkg_jobs_node))) == NULL) {
		pkg_emit_errno("calloc", "pkg_jobs_node");
		return (NULL);
	}

	LIST_INSERT_HEAD(&j->nodes, n, entries);
	return (n);
}

static void
add_parent(struct pkg_jobs_node *n, struct pkg_jobs_node *p)
{
		p->nrefs++;

		if (n->parents_len == n->parents_cap) {
			if (n->parents_cap == 0)
				n->parents_cap = 5;
			else
				n->parents_cap *= 2;
			if ((n->parents = reallocf(n->parents,
					n->parents_cap * sizeof(struct pkg_jobs_node))) == NULL) {
					pkg_emit_errno("realloc", "pkg_jobs_node");
					return;
			}
		}
		n->parents[n->parents_len] = p;
		n->parents_len++;
}

static void
<<<<<<< HEAD
add_dep(struct pkg_jobs *j, struct pkg_jobs_node *n)
{
	struct pkg_dep *dep = NULL;
	struct pkg_jobs_node *ndep;
	struct pkgdb_it *it = NULL;

	while (pkg_deps(n->pkg, &dep) != EPKG_END) {
		ndep = get_node(j, pkg_dep_origin(dep), 1);
		if (ndep->pkg == NULL) {
			/* get it from remote */
			if ((it = pkgdb_rquery(j->db, pkg_dep_origin(dep), MATCH_EXACT, FIELD_ORIGIN, pkg_get(n->pkg, PKG_REPONAME))) == NULL) {
				pkg_emit_missing_dep(n->pkg, dep);
			} else {
				if (pkgdb_it_next(it, &ndep->pkg, PKG_LOAD_BASIC|PKG_LOAD_DEPS) == EPKG_OK) {
					pkg_setautomatic(ndep->pkg);
					add_dep(j, ndep);
				} else {
					pkg_emit_missing_dep(n->pkg, dep);
				}
			}

			pkgdb_it_free(it);
		}
		add_parent(ndep, n);
	}
}

static void
=======
>>>>>>> 8c29ec78
add_rdep(struct pkg_jobs *j, struct pkg_jobs_node *n)
{
	struct pkg_jobs_node *nrdep;
	struct pkg_dep *rdep = NULL;

	pkgdb_loadrdeps(j->db, n->pkg);

	while (pkg_rdeps(n->pkg, &rdep) == EPKG_OK) {
		nrdep = get_node(j, pkg_dep_origin(rdep), 0);
		if (nrdep != NULL)
			add_parent(nrdep, n);
	}
}

static void
remove_node(struct pkg_jobs *j, struct pkg_jobs_node *n)
{
	struct pkg_jobs_node *np;
	size_t i;

	assert(n->nrefs == 0);

	STAILQ_INSERT_TAIL(&j->jobs, n->pkg, next);

	LIST_REMOVE(n, entries);

	for (i = 0; i < n->parents_len; i++) {
		np = n->parents[i];
		np->nrefs--;
	}
	free(n->parents);
	free(n);
}

int
pkg_jobs_resolv(struct pkg_jobs *j)
{
	struct pkg_jobs_node *n, *tmp;
	struct pkg *p;

	assert(j != NULL);

	if (j->resolved == 1)
		return (EPKG_OK);

	/* Create nodes and remove jobs form the queue */
	while (!STAILQ_EMPTY(&j->jobs)) {
		p = STAILQ_FIRST(&j->jobs);
		STAILQ_REMOVE_HEAD(&j->jobs, next);

		n = get_node(j, pkg_get(p, PKG_ORIGIN), 1);

		if (n->pkg == NULL)
			n->pkg = p;
		else
			pkg_free(p);
	}

	/* Add dependencies into nodes */
	LIST_FOREACH(n, &j->nodes, entries) {
		if (j->type == PKG_JOBS_DEINSTALL)
			add_rdep(j, n);
	}

	/* Resolv !*/
	do {
		LIST_FOREACH_SAFE(n, &j->nodes, entries, tmp) {
			if (n->nrefs == 0)
				remove_node(j, n);
		}
	} while (!LIST_EMPTY(&j->nodes));

	j->resolved = 1;

<<<<<<< HEAD
	if (j->type == PKG_JOBS_DEINSTALL)
		return (EPKG_OK);

	/* Now remove packages that are already installed */
	STAILQ_FOREACH_SAFE(p, &j->jobs, next, ptemp) {
		localp = NULL;
		it = NULL;
		if ((it = pkgdb_query(j->db, pkg_get(p, PKG_ORIGIN), MATCH_EXACT)) == NULL)
			continue;
		if (pkgdb_it_next(it, &localp, PKG_LOAD_BASIC) == EPKG_OK)
			if (!strcmp(pkg_get(localp, PKG_NAME), pkg_get(p, PKG_NAME)) && 
					!strcmp(pkg_get(localp, PKG_VERSION), pkg_get(p, p->type == PKG_UPGRADE ? PKG_NEWVERSION : PKG_VERSION))) {
				STAILQ_REMOVE(&j->jobs, p, pkg, next);
				pkg_free(p);
			}

		pkg_free(localp);
		pkgdb_it_free(it);
	}

=======
>>>>>>> 8c29ec78
	return (EPKG_OK);
}<|MERGE_RESOLUTION|>--- conflicted
+++ resolved
@@ -188,37 +188,6 @@
 }
 
 static void
-<<<<<<< HEAD
-add_dep(struct pkg_jobs *j, struct pkg_jobs_node *n)
-{
-	struct pkg_dep *dep = NULL;
-	struct pkg_jobs_node *ndep;
-	struct pkgdb_it *it = NULL;
-
-	while (pkg_deps(n->pkg, &dep) != EPKG_END) {
-		ndep = get_node(j, pkg_dep_origin(dep), 1);
-		if (ndep->pkg == NULL) {
-			/* get it from remote */
-			if ((it = pkgdb_rquery(j->db, pkg_dep_origin(dep), MATCH_EXACT, FIELD_ORIGIN, pkg_get(n->pkg, PKG_REPONAME))) == NULL) {
-				pkg_emit_missing_dep(n->pkg, dep);
-			} else {
-				if (pkgdb_it_next(it, &ndep->pkg, PKG_LOAD_BASIC|PKG_LOAD_DEPS) == EPKG_OK) {
-					pkg_setautomatic(ndep->pkg);
-					add_dep(j, ndep);
-				} else {
-					pkg_emit_missing_dep(n->pkg, dep);
-				}
-			}
-
-			pkgdb_it_free(it);
-		}
-		add_parent(ndep, n);
-	}
-}
-
-static void
-=======
->>>>>>> 8c29ec78
 add_rdep(struct pkg_jobs *j, struct pkg_jobs_node *n)
 {
 	struct pkg_jobs_node *nrdep;
@@ -293,28 +262,5 @@
 
 	j->resolved = 1;
 
-<<<<<<< HEAD
-	if (j->type == PKG_JOBS_DEINSTALL)
-		return (EPKG_OK);
-
-	/* Now remove packages that are already installed */
-	STAILQ_FOREACH_SAFE(p, &j->jobs, next, ptemp) {
-		localp = NULL;
-		it = NULL;
-		if ((it = pkgdb_query(j->db, pkg_get(p, PKG_ORIGIN), MATCH_EXACT)) == NULL)
-			continue;
-		if (pkgdb_it_next(it, &localp, PKG_LOAD_BASIC) == EPKG_OK)
-			if (!strcmp(pkg_get(localp, PKG_NAME), pkg_get(p, PKG_NAME)) && 
-					!strcmp(pkg_get(localp, PKG_VERSION), pkg_get(p, p->type == PKG_UPGRADE ? PKG_NEWVERSION : PKG_VERSION))) {
-				STAILQ_REMOVE(&j->jobs, p, pkg, next);
-				pkg_free(p);
-			}
-
-		pkg_free(localp);
-		pkgdb_it_free(it);
-	}
-
-=======
->>>>>>> 8c29ec78
 	return (EPKG_OK);
 }