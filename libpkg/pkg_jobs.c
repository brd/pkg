--- conflicted
+++ resolved
@@ -425,16 +425,10 @@
 			else {
 				pkg_get(pkg, PKG_ORIGIN, &origin, PKG_FLATSIZE, &oldsize);
 				pkg_set(pkg, PKG_OLD_FLATSIZE, oldsize, PKG_FLATSIZE, (int64_t)0);
-<<<<<<< HEAD
-				pkg_jobs_add_req(j, origin, pkg, false);
-				pkg_jobs_add_universe(j, pkg, recursive);
-			}
-=======
 				pkg_jobs_add_req(j, origin, pkg, false, 0);
 			}
 			/* TODO: use repository priority here */
 			pkg_jobs_add_universe(j, pkg, 0, recursive);
->>>>>>> 87eb073b
 			pkg = NULL;
 		}
 		pkgdb_it_free(it);
@@ -462,16 +456,10 @@
 		}
 		else {
 			pkg_get(pkg, PKG_ORIGIN, &origin);
-<<<<<<< HEAD
-			pkg_jobs_add_req(j, origin, pkg, false);
-			pkg_jobs_add_universe(j, pkg, false);
-		}
-=======
 			pkg_jobs_add_req(j, origin, pkg, false, 0);
 		}
 		/* TODO: use repository priority here */
 		pkg_jobs_add_universe(j, pkg, 0, false);
->>>>>>> 87eb073b
 		pkg = NULL;
 	}
 	pkgdb_it_free(it);
@@ -498,17 +486,6 @@
 		return (EPKG_FATAL);
 
 	while (pkgdb_it_next(it, &pkg, PKG_LOAD_BASIC) == EPKG_OK) {
-<<<<<<< HEAD
-		// Check if the pkg is locked
-		if(pkg_is_locked(pkg)) {
-			pkg_emit_locked(pkg);
-			return(EPKG_LOCKED);
-		}
-
-		pkg_get(pkg, PKG_ORIGIN, &origin);
-		/* Do not test we ignore what doesn't exists remotely */
-		find_remote_pkg(j, origin, MATCH_EXACT, false);
-=======
 		/* TODO: use repository priority here */
 		pkg_jobs_add_universe(j, pkg, 0, true);
 		if(pkg_is_locked(pkg)) {
@@ -520,7 +497,6 @@
 			/* Do not test we ignore what doesn't exists remotely */
 			find_remote_pkg(j, origin, MATCH_EXACT, false, 0);
 		}
->>>>>>> 87eb073b
 		pkg = NULL;
 	}
 	pkgdb_it_free(it);
@@ -895,38 +871,6 @@
 				if ((it = pkgdb_query(j->db, jp->pattern, jp->match)) == NULL)
 					return (EPKG_FATAL);
 
-<<<<<<< HEAD
-			pkg = NULL;
-			while (pkgdb_it_next(it, &pkg, PKG_LOAD_BASIC|PKG_LOAD_RDEPS) == EPKG_OK) {
-				// Check if the pkg is locked
-				if (pkg_is_locked(pkg)) {
-					pkg_emit_locked(pkg);
-					pkgdb_it_free(it);
-					return (EPKG_LOCKED);
-				}
-
-				pkg_get(pkg, PKG_ORIGIN, &origin);
-				if (find_remote_pkg(j, origin, MATCH_EXACT, true) == EPKG_FATAL)
-					pkg_emit_error("No packages matching '%s', has been found in the repositories", origin);
-			}
-			pkgdb_it_free(it);
-		} else {
-			// Check if the pkg is locked before trying to install it
-			if ((it = pkgdb_query(j->db, jp->pattern, jp->match)) == NULL)
-				return (EPKG_FATAL);
-			pkg = NULL;
-			if (pkgdb_it_next(it, &pkg, PKG_LOAD_BASIC) == EPKG_OK) {
-				if (pkg_is_locked(pkg)) {
-					pkg_emit_locked(pkg);
-					pkgdb_it_free(it);
-					return (EPKG_LOCKED);
-				}
-			}
-			pkgdb_it_free(it);
-
-			if (find_remote_pkg(j, jp->pattern, jp->match, true) == EPKG_FATAL)
-				pkg_emit_error("No packages matching '%s' has been found in the repositories", jp->pattern);
-=======
 				pkg = NULL;
 				while (pkgdb_it_next(it, &pkg, PKG_LOAD_BASIC|PKG_LOAD_RDEPS) == EPKG_OK) {
 					pkg_jobs_add_universe(j, pkg, 0, true);
@@ -962,7 +906,6 @@
 				if (find_remote_pkg(j, jp->pattern, jp->match, true, 0) == EPKG_FATAL)
 					pkg_emit_error("No packages matching '%s' has been found in the repositories", jp->pattern);
 			}
->>>>>>> 87eb073b
 		}
 	}
 
@@ -995,18 +938,6 @@
 			return (EPKG_FATAL);
 
 		while (pkgdb_it_next(it, &pkg, PKG_LOAD_BASIC) == EPKG_OK) {
-<<<<<<< HEAD
-			// Check if the pkg is locked
-			if(pkg_is_locked(pkg)) {
-				pkg_emit_locked(pkg);
-				pkgdb_it_free(it);
-				return(EPKG_LOCKED);
-			}
-
-			pkg_get(pkg, PKG_ORIGIN, &origin);
-			/* Do not test we ignore what doesn't exists remotely */
-			find_remote_pkg(j, origin, MATCH_EXACT, false);
-=======
 			if(pkg_is_locked(pkg)) {
 				pkg_emit_locked(pkg);
 			}
@@ -1015,7 +946,6 @@
 				/* Do not test we ignore what doesn't exists remotely */
 				find_remote_pkg(j, origin, MATCH_EXACT, false, 0);
 			}
->>>>>>> 87eb073b
 			pkg = NULL;
 		}
 		pkgdb_it_free(it);
