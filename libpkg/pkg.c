#include <sys/types.h>

#include <archive.h>
#include <archive_entry.h>
#include <assert.h>
#include <errno.h>
#include <fcntl.h>
#include <libutil.h>
#include <string.h>
#include <stdlib.h>
#include <sysexits.h>

#include "pkg.h"
#include "pkg_event.h"
#include "pkg_private.h"
#include "pkg_util.h"

static struct _fields {
	int type;
	int optional;
} fields[] = {
	[PKG_ORIGIN] = {PKG_FILE|PKG_REMOTE|PKG_INSTALLED|PKG_UPGRADE, 0},
	[PKG_NAME] = {PKG_FILE|PKG_REMOTE|PKG_INSTALLED|PKG_UPGRADE, 0},
	[PKG_VERSION] = {PKG_FILE|PKG_REMOTE|PKG_INSTALLED|PKG_UPGRADE, 0},
	[PKG_COMMENT] = {PKG_FILE|PKG_REMOTE|PKG_INSTALLED|PKG_UPGRADE, 0},
	[PKG_DESC] = {PKG_FILE|PKG_REMOTE|PKG_INSTALLED|PKG_UPGRADE, 0},
	[PKG_MTREE] = {PKG_FILE|PKG_INSTALLED|PKG_UPGRADE, 1},
	[PKG_MESSAGE] = {PKG_FILE|PKG_INSTALLED|PKG_UPGRADE, 1},
	[PKG_ARCH] = {PKG_FILE|PKG_REMOTE|PKG_INSTALLED|PKG_UPGRADE, 0},
	[PKG_OSVERSION] = {PKG_FILE|PKG_REMOTE|PKG_INSTALLED|PKG_UPGRADE, 0},
	[PKG_MAINTAINER] = {PKG_FILE|PKG_REMOTE|PKG_INSTALLED|PKG_UPGRADE, 0},
	[PKG_WWW] = {PKG_FILE|PKG_REMOTE|PKG_INSTALLED|PKG_UPGRADE, 1},
	[PKG_PREFIX] = {PKG_FILE|PKG_REMOTE|PKG_INSTALLED|PKG_UPGRADE, 0},
	[PKG_REPOPATH] = {PKG_REMOTE|PKG_UPGRADE, 0},
	[PKG_CKSUM] = {PKG_REMOTE|PKG_UPGRADE, 0},
	[PKG_NEWVERSION] = {PKG_UPGRADE, 0},
};

int
pkg_new(struct pkg **pkg, pkg_t type)
{
	if ((*pkg = calloc(1, sizeof(struct pkg))) == NULL) {
		pkg_emit_errno("malloc", "pkg");
		return EPKG_FATAL;
	}

<<<<<<< HEAD
	struct _fields {
		int id;
		int type;
		int optional;
	} fields[] = {
		{PKG_ORIGIN, PKG_FILE|PKG_REMOTE|PKG_INSTALLED|PKG_UPGRADE, 0},
		{PKG_NAME, PKG_FILE|PKG_REMOTE|PKG_INSTALLED|PKG_UPGRADE, 0},
		{PKG_VERSION, PKG_FILE|PKG_REMOTE|PKG_INSTALLED|PKG_UPGRADE, 0},
		{PKG_COMMENT, PKG_FILE|PKG_REMOTE|PKG_INSTALLED|PKG_UPGRADE, 0},
		{PKG_DESC, PKG_FILE|PKG_REMOTE|PKG_INSTALLED|PKG_UPGRADE, 0},
		{PKG_MTREE, PKG_FILE|PKG_INSTALLED|PKG_UPGRADE, 1},
		{PKG_MESSAGE, PKG_FILE|PKG_INSTALLED|PKG_UPGRADE, 1},
		{PKG_ARCH, PKG_FILE|PKG_REMOTE|PKG_INSTALLED|PKG_UPGRADE, 0},
		{PKG_OSVERSION, PKG_FILE|PKG_REMOTE|PKG_INSTALLED|PKG_UPGRADE, 0},
		{PKG_MAINTAINER, PKG_FILE|PKG_REMOTE|PKG_INSTALLED|PKG_UPGRADE, 0},
		{PKG_WWW, PKG_FILE|PKG_REMOTE|PKG_INSTALLED|PKG_UPGRADE, 1},
		{PKG_PREFIX, PKG_FILE|PKG_REMOTE|PKG_INSTALLED|PKG_UPGRADE, 0},
		{PKG_REPOPATH, PKG_REMOTE|PKG_UPGRADE, 0},
		{PKG_CKSUM, PKG_REMOTE|PKG_UPGRADE, 0},
		{PKG_NEWVERSION, PKG_UPGRADE, 0},
		{PKG_REPONAME, PKG_REMOTE|PKG_UPGRADE, 1},
		{PKG_REPOURL, PKG_REMOTE|PKG_UPGRADE, 1}
	};

	for (int i = 0; i < PKG_NUM_FIELDS; i++) {
		(*pkg)->fields[fields[i].id].type = fields[i].type;
		(*pkg)->fields[fields[i].id].optional = fields[i].optional;
	}

=======
>>>>>>> 68bc983b
	STAILQ_INIT(&(*pkg)->licenses);
	STAILQ_INIT(&(*pkg)->categories);
	STAILQ_INIT(&(*pkg)->deps);
	STAILQ_INIT(&(*pkg)->rdeps);
	STAILQ_INIT(&(*pkg)->files);
	STAILQ_INIT(&(*pkg)->dirs);
	STAILQ_INIT(&(*pkg)->conflicts);
	STAILQ_INIT(&(*pkg)->scripts);
	STAILQ_INIT(&(*pkg)->options);
	STAILQ_INIT(&(*pkg)->users);
	STAILQ_INIT(&(*pkg)->groups);

	(*pkg)->automatic = false;
	(*pkg)->type = type;
	(*pkg)->licenselogic = 1;

	return (EPKG_OK);
}

void
pkg_reset(struct pkg *pkg, pkg_t type)
{
	int i;

	if (pkg == NULL)
		return;

	for (i = 0; i < PKG_NUM_FIELDS; i++)
		sbuf_reset(pkg->fields[i]);

	pkg->flatsize = 0;
	pkg->new_flatsize = 0;
	pkg->new_pkgsize = 0;
	pkg->automatic = false;
	pkg->licenselogic = 1;

	pkg_list_free(pkg, PKG_LICENSES);
	pkg_list_free(pkg, PKG_CATEGORIES);
	pkg_list_free(pkg, PKG_DEPS);
	pkg_list_free(pkg, PKG_RDEPS);
	pkg_list_free(pkg, PKG_FILES);
	pkg_list_free(pkg, PKG_DIRS);
	pkg_list_free(pkg, PKG_CONFLICTS);
	pkg_list_free(pkg, PKG_SCRIPTS);
	pkg_list_free(pkg, PKG_OPTIONS);
	pkg_list_free(pkg, PKG_USERS);
	pkg_list_free(pkg, PKG_GROUPS);

	pkg->rowid = 0;
	pkg->type = type;
}

void
pkg_free(struct pkg *pkg)
{
	if (pkg == NULL)
		return;

	for (int i = 0; i < PKG_NUM_FIELDS; i++)
		sbuf_free(pkg->fields[i]);

	pkg_list_free(pkg, PKG_LICENSES);
	pkg_list_free(pkg, PKG_CATEGORIES);
	pkg_list_free(pkg, PKG_DEPS);
	pkg_list_free(pkg, PKG_RDEPS);
	pkg_list_free(pkg, PKG_FILES);
	pkg_list_free(pkg, PKG_DIRS);
	pkg_list_free(pkg, PKG_CONFLICTS);
	pkg_list_free(pkg, PKG_SCRIPTS);
	pkg_list_free(pkg, PKG_OPTIONS);
	pkg_list_free(pkg, PKG_USERS);
	pkg_list_free(pkg, PKG_GROUPS);

	free(pkg);
}

pkg_t
pkg_type(struct pkg const * const pkg)
{
	assert(pkg != NULL);

	return (pkg->type);
}

int
pkg_isvalid(struct pkg *pkg)
{
	int ret = EPKG_OK;
	int i;

	if (pkg->type == 0) {
		pkg_emit_error("package type undefinied");
		return (EPKG_FATAL);
	}

	for (i = 0; i < PKG_NUM_FIELDS; i++) {
		if (fields[i].type & pkg->type && fields[i].optional == 0) {
			if (pkg->fields[i] == NULL || sbuf_get(pkg->fields[i])[0] == '\0')
				ret = EPKG_FATAL;
		}
	}

	return (ret);
}

const char *
pkg_get(struct pkg const * const pkg, const pkg_attr attr)
{
	assert(pkg != NULL);
	assert(attr < PKG_NUM_FIELDS);

	if ((fields[attr].type & pkg->type) == 0)
		pkg_emit_error("wrong usage of `attr` for this type of `pkg`");

	return (sbuf_get(pkg->fields[attr]));
}

int
pkg_set(struct pkg * pkg, pkg_attr attr, const char *value)
{
	struct sbuf **sbuf;

	assert(pkg != NULL);
	assert(attr < PKG_NUM_FIELDS);
	assert(value != NULL || fields[attr].optional == 1);

	if (value == NULL)
		value = "";

	sbuf = &pkg->fields[attr];

	/*
	 * Ensure that mtree begins with `#mtree` so libarchive
	 * could handle it
	 */
	if (attr == PKG_MTREE && !STARTS_WITH(value, "#mtree")) {
		sbuf_set(sbuf, "#mtree\n");
		sbuf_cat(*sbuf, value);
		sbuf_finish(*sbuf);
		return (EPKG_OK);
	}

	/* 
	 * Insert the repository URL as well when inserting the repo name
	 */
	if (attr == PKG_REPONAME)
		pkg_add_repo_url(pkg, value);

	return (sbuf_set(sbuf, value));
}

int
pkg_setmtree(struct pkg *pkg, const char *mtree) {
	return (pkg_set(pkg, PKG_MTREE, mtree));
}

int
pkg_set_from_file(struct pkg *pkg, pkg_attr attr, const char *path)
{
	char *buf = NULL;
	off_t size = 0;
	int ret = EPKG_OK;

	assert(pkg != NULL);
	assert(path != NULL);

	if ((ret = file_to_buffer(path, &buf, &size)) !=  EPKG_OK)
		return (ret);

	ret = pkg_set(pkg, attr, buf);

	free(buf);

	return (ret);
}

int64_t
pkg_flatsize(struct pkg *pkg)
{
	assert(pkg != NULL);

	return (pkg->flatsize);
}

int
pkg_setautomatic(struct pkg *pkg)
{
	assert(pkg != NULL);

	pkg->automatic = true;

	return (EPKG_OK);
}

int
pkg_isautomatic(struct pkg *pkg)
{
	assert(pkg != NULL);

	return (pkg->automatic);
}

int64_t
pkg_new_flatsize(struct pkg *pkg)
{
	assert(pkg != NULL);

	return (pkg->new_flatsize);
}

int64_t
pkg_new_pkgsize(struct pkg *pkg)
{
	assert(pkg != NULL);

	return (pkg->new_pkgsize);
}

int
pkg_setflatsize(struct pkg *pkg, int64_t size)
{
	assert(pkg != NULL);
	assert(size >= 0);

	pkg->flatsize = size;
	return (EPKG_OK);
}

int
pkg_setnewflatsize(struct pkg *pkg, int64_t size)
{
	assert(pkg != NULL);
	assert(size >= 0);

	pkg->new_flatsize = size;

	return (EPKG_OK);
}

int
pkg_setnewpkgsize(struct pkg *pkg, int64_t size)
{
	assert(pkg != NULL);
	assert(size >= 0);

	pkg->new_pkgsize = size;

	return (EPKG_OK);
}

int
pkg_set_licenselogic(struct pkg *pkg, int64_t logic)
{
	assert(pkg != NULL);
	pkg->licenselogic = logic;
	return (EPKG_OK);
}

lic_t
pkg_licenselogic(struct pkg *pkg)
{
	assert(pkg != NULL);

	return (pkg->licenselogic);
}

int
pkg_setrowid(struct pkg *pkg, int64_t rowid) {
	assert(pkg != NULL);
	pkg->rowid = rowid;
	return (EPKG_OK);
}

#define PKG_LIST_NEXT(head, data) do { \
		if (data == NULL) \
			data = STAILQ_FIRST(head); \
		else \
			data = STAILQ_NEXT(data, next); \
		if (data == NULL) \
			return (EPKG_END); \
		else \
			return (EPKG_OK); \
	} while (0)

int
pkg_licenses(struct pkg *pkg, struct pkg_license **l)
{
	assert(pkg != NULL);

	PKG_LIST_NEXT(&pkg->licenses, *l);
}

int
pkg_users(struct pkg *pkg, struct pkg_user **u)
{
	assert(pkg != NULL);

	PKG_LIST_NEXT(&pkg->users, *u);
}

int
pkg_groups(struct pkg *pkg, struct pkg_group **g)
{
	assert(pkg != NULL);

	PKG_LIST_NEXT(&pkg->groups, *g);
}

int
pkg_deps(struct pkg *pkg, struct pkg_dep **d)
{
	assert(pkg != NULL);

	PKG_LIST_NEXT(&pkg->deps, *d);
}

int
pkg_rdeps(struct pkg *pkg, struct pkg_dep **d)
{
	assert(pkg != NULL);

	PKG_LIST_NEXT(&pkg->rdeps, *d);
}

int
pkg_files(struct pkg *pkg, struct pkg_file **f)
{
	assert(pkg != NULL);

	PKG_LIST_NEXT(&pkg->files, *f);
}

int
pkg_categories(struct pkg *pkg, struct pkg_category **c)
{
	assert(pkg != NULL);

	PKG_LIST_NEXT(&pkg->categories, *c);
}

int
pkg_dirs(struct pkg *pkg, struct pkg_dir **d)
{
	assert(pkg != NULL);

	PKG_LIST_NEXT(&pkg->dirs, *d);
}

int
pkg_conflicts(struct pkg *pkg, struct pkg_conflict **c)
{
	assert(pkg != NULL);

	PKG_LIST_NEXT(&pkg->conflicts, *c);
}

int
pkg_scripts(struct pkg *pkg, struct pkg_script **s)
{
	assert(pkg != NULL);

	PKG_LIST_NEXT(&pkg->scripts, *s);
}

int
pkg_options(struct pkg *pkg, struct pkg_option **o)
{
	assert(pkg != NULL);

	PKG_LIST_NEXT(&pkg->options, *o);
}

int
pkg_addlicense(struct pkg *pkg, const char *name)
{
	struct pkg_license *l = NULL;

	assert(pkg != NULL);
	assert(name != NULL && name[0] != '\0');

	if (pkg->licenselogic == LICENSE_SINGLE && !STAILQ_EMPTY(&pkg->licenses)) {
		pkg_emit_error("%s is have a single license which is already set",
					   pkg_get(pkg, PKG_NAME));
		return (EPKG_FATAL);
	}

	while (pkg_licenses(pkg, &l) != EPKG_END) {
		if (!strcmp(name, pkg_license_name(l))) {
			pkg_emit_error("duplicate license listing: %s, ignoring", name);
			return (EPKG_OK);
		}
	}

	pkg_license_new(&l);

	sbuf_set(&l->name, name);

	STAILQ_INSERT_TAIL(&pkg->licenses, l, next);

	return (EPKG_OK);
}

int
pkg_adduser(struct pkg *pkg, const char *name)
{
	struct pkg_user *u = NULL;

	assert(pkg != NULL);
	assert(name != NULL && name[0] != '\0');

	while (pkg_users(pkg, &u) != EPKG_END) {
		if (!strcmp(name, pkg_user_name(u))) {
			pkg_emit_error("duplicate user listing: %s, ignoring", name);
			return (EPKG_OK);
		}
	}

	pkg_user_new(&u);

	strlcpy(u->name, name, sizeof(u->name));

	return (EPKG_OK);
}

int
pkg_addgroup(struct pkg *pkg, const char *name)
{
	struct pkg_group *g = NULL;

	assert(pkg != NULL);
	assert(name != NULL && name[0] != '\0');

	while (pkg_groups(pkg, &g) != EPKG_END) {
		if (!strcmp(name, pkg_group_name(g))) {
			pkg_emit_error("duplicate group listing: %s, ignoring", name);
			return (EPKG_OK);
		}
	}

	pkg_group_new(&g);

	strlcpy(g->name, name, sizeof(g->name));

	return (EPKG_OK);
}

int
pkg_adddep(struct pkg *pkg, const char *name, const char *origin, const char *version)
{
	struct pkg_dep *d = NULL;

	assert(pkg != NULL);
	assert(name != NULL && name[0] != '\0');
	assert(origin != NULL && origin[0] != '\0');
	assert(version != NULL && version[0] != '\0');

	while (pkg_deps(pkg, &d) != EPKG_END) {
		if (!strcmp(origin, pkg_dep_origin(d))) {
			pkg_emit_error("duplicate dependency listing: %s-%s, ignoring", name, version);
			return (EPKG_OK);
		}
	}

	pkg_dep_new(&d);

	sbuf_set(&d->origin, origin);
	sbuf_set(&d->name, name);
	sbuf_set(&d->version, version);

	STAILQ_INSERT_TAIL(&pkg->deps, d, next);

	return (EPKG_OK);
}

int
pkg_addrdep(struct pkg *pkg, const char *name, const char *origin, const char *version)
{
	struct pkg_dep *d;

	assert(pkg != NULL);
	assert(name != NULL && name[0] != '\0');
	assert(origin != NULL && origin[0] != '\0');
	assert(version != NULL && version[0] != '\0');

	pkg_dep_new(&d);

	sbuf_set(&d->origin, origin);
	sbuf_set(&d->name, name);
	sbuf_set(&d->version, version);

	STAILQ_INSERT_TAIL(&pkg->rdeps, d, next);

	return (EPKG_OK);
}

int
pkg_addfile(struct pkg *pkg, const char *path, const char *sha256)
{
	return (pkg_addfile_attr(pkg, path, sha256, NULL, NULL, 0));
}

int
pkg_addfile_attr(struct pkg *pkg, const char *path, const char *sha256, const char *uname, const char *gname, mode_t perm)
{
	struct pkg_file *f = NULL;

	assert(pkg != NULL);
	assert(path != NULL && path[0] != '\0');

	while (pkg_files(pkg, &f) != EPKG_END) {
		if (!strcmp(path, pkg_file_path(f))) {
			pkg_emit_error("duplicate file listing: %s, ignoring", pkg_file_path(f));
			return (EPKG_OK);
		}
	}

	pkg_file_new(&f);
	strlcpy(f->path, path, sizeof(f->path));

	if (sha256 != NULL)
		strlcpy(f->sha256, sha256, sizeof(f->sha256));

	if (uname != NULL)
		strlcpy(f->uname, uname, sizeof(f->uname));

	if (gname != NULL)
		strlcpy(f->gname, gname, sizeof(f->gname));

	if (perm != 0)
		f->perm = perm;

	STAILQ_INSERT_TAIL(&pkg->files, f, next);

	return (EPKG_OK);
}

int
pkg_addcategory(struct pkg *pkg, const char *name)
{
	struct pkg_category *c = NULL;

	assert(pkg != NULL);
	assert(name != NULL && name[0] != '\0');

	while (pkg_categories(pkg, &c) == EPKG_OK) {
		if (strcmp(name, pkg_category_name(c)) == 0) {
			pkg_emit_error("duplicate category listing: %s, ignoring", name);
			return (EPKG_OK);
		}
	}

	pkg_category_new(&c);

	sbuf_set(&c->name, name);

	STAILQ_INSERT_TAIL(&pkg->categories, c, next);

	return (EPKG_OK);
}

int
pkg_adddir(struct pkg *pkg, const char *path)
{
	return(pkg_adddir_attr(pkg, path, NULL, NULL, 0));
}
int
pkg_adddir_attr(struct pkg *pkg, const char *path, const char *uname, const char *gname, mode_t perm)
{
	struct pkg_dir *d = NULL;

	assert(pkg != NULL);
	assert(path != NULL && path[0] != '\0');

	while (pkg_dirs(pkg, &d) == EPKG_OK) {
		if (strcmp(path, pkg_dir_path(d)) == 0) {
			pkg_emit_error("duplicate directory listing: %s, ignoring", path);
			return (EPKG_OK);
		}
	}

	pkg_dir_new(&d);
	strlcpy(d->path, path, sizeof(d->path));

	if (uname != NULL)
		strlcpy(d->uname, uname, sizeof(d->uname));

	if (gname != NULL)
		strlcpy(d->gname, gname, sizeof(d->gname));

	if (perm != 0)
		d->perm = perm;

	STAILQ_INSERT_TAIL(&pkg->dirs, d, next);

	return (EPKG_OK);
}

int
pkg_addconflict(struct pkg *pkg, const char *glob)
{
	struct pkg_conflict *c = NULL;

	assert(pkg != NULL);
	assert(glob != NULL && glob[0] != '\0');

	while (pkg_conflicts(pkg, &c) != EPKG_END) {
		if (!strcmp(glob, pkg_conflict_glob(c))) {
			pkg_emit_error("duplicate conflict listing: %s, ignoring", glob);
			return (EPKG_OK);
		}
	}

	pkg_conflict_new(&c);
	sbuf_set(&c->glob, glob);

	STAILQ_INSERT_TAIL(&pkg->conflicts, c, next);

	return (EPKG_OK);
}

int
pkg_addscript(struct pkg *pkg, const char *data, pkg_script_t type)
{
	struct pkg_script *s;

	assert(pkg != NULL);

	pkg_script_new(&s);
	sbuf_set(&s->data, data);
	s->type = type;

	STAILQ_INSERT_TAIL(&pkg->scripts, s, next);

	return (EPKG_OK);
}

int
pkg_addscript_file(struct pkg *pkg, const char *path)
{
	char *filename;
	char *data;
	pkg_script_t type;
	int ret = EPKG_OK;
	off_t sz = 0;

	assert(pkg != NULL);
	assert(path != NULL);

	if ((ret = file_to_buffer(path, &data, &sz)) != EPKG_OK)
		return (ret);

	filename = strrchr(path, '/');
	filename[0] = '\0';
	filename++;

	if (strcmp(filename, "pkg-pre-install") == 0 || 
			strcmp(filename, "+PRE_INSTALL") == 0) {
		type = PKG_SCRIPT_PRE_INSTALL;
	} else if (strcmp(filename, "pkg-post-install") == 0 ||
			strcmp(filename, "+POST_INSTALL") == 0) {
		type = PKG_SCRIPT_POST_INSTALL;
	} else if (strcmp(filename, "pkg-install") == 0 ||
			strcmp(filename, "+INSTALL") == 0) {
		type = PKG_SCRIPT_INSTALL;
	} else if (strcmp(filename, "pkg-pre-deinstall") == 0 ||
			strcmp(filename, "+PRE_DEINSTALL") == 0) {
		type = PKG_SCRIPT_PRE_DEINSTALL;
	} else if (strcmp(filename, "pkg-post-deinstall") == 0 ||
			strcmp(filename, "+POST_DEINSTALL") == 0) {
		type = PKG_SCRIPT_POST_DEINSTALL;
	} else if (strcmp(filename, "pkg-deinstall") == 0 ||
			strcmp(filename, "+DEINSTALL") == 0) {
		type = PKG_SCRIPT_DEINSTALL;
	} else if (strcmp(filename, "pkg-pre-upgrade") == 0 ||
			strcmp(filename, "+PRE_UPGRADE") == 0) {
		type = PKG_SCRIPT_PRE_UPGRADE;
	} else if (strcmp(filename, "pkg-post-upgrade") == 0 ||
			strcmp(filename, "+POST_UPGRADE") == 0) {
		type = PKG_SCRIPT_POST_UPGRADE;
	} else if (strcmp(filename, "pkg-upgrade") == 0 ||
			strcmp(filename, "+UPGRADE") == 0) {
		type = PKG_SCRIPT_UPGRADE;
	} else {
		pkg_emit_error("unknown script '%s'", filename);
		return EPKG_FATAL;
	}

	ret = pkg_addscript(pkg, data, type);
	free(data);
	return (ret);
}

int
pkg_appendscript(struct pkg *pkg, const char *cmd, pkg_script_t type)
{
	struct pkg_script *s = NULL;

	assert(pkg != NULL);
	assert(cmd != NULL && cmd[0] != '\0');

	while (pkg_scripts(pkg, &s) == EPKG_OK) {
		if (pkg_script_type(s) == type) {
			break;
		}
	}

	if (s != NULL) {
		sbuf_cat(s->data, cmd);
		sbuf_done(s->data);
		return (EPKG_OK);
	}

	pkg_script_new(&s);
	sbuf_set(&s->data, cmd);

	s->type = type;

	STAILQ_INSERT_TAIL(&pkg->scripts, s, next);

	return (EPKG_OK);
}

int
pkg_addoption(struct pkg *pkg, const char *key, const char *value)
{
	struct pkg_option *o = NULL;

	assert(pkg != NULL);
	assert(key != NULL && key[0] != '\0');
	assert(value != NULL && value[0] != '\0');

	while (pkg_options(pkg, &o) != EPKG_END) {
		if (!strcmp(key, pkg_option_opt(o))) {
			pkg_emit_error("duplicate options listing: %s, ignoring", key);
			return (EPKG_OK);
		}
	}
	pkg_option_new(&o);

	sbuf_set(&o->key, key);
	sbuf_set(&o->value, value);

	STAILQ_INSERT_TAIL(&pkg->options, o, next);

	return (EPKG_OK);
}

int
pkg_list_isempty(struct pkg *pkg, pkg_list list) {
	switch (list) {
		case PKG_DEPS:
			return (STAILQ_EMPTY(&pkg->deps));
		case PKG_RDEPS:
			return (STAILQ_EMPTY(&pkg->rdeps));
		case PKG_LICENSES:
			return (STAILQ_EMPTY(&pkg->licenses));
		case PKG_OPTIONS:
			return (STAILQ_EMPTY(&pkg->options));
		case PKG_CATEGORIES:
			return (STAILQ_EMPTY(&pkg->categories));
		case PKG_FILES:
			return (STAILQ_EMPTY(&pkg->files));
		case PKG_DIRS:
			return (STAILQ_EMPTY(&pkg->dirs));
		case PKG_USERS:
			return (STAILQ_EMPTY(&pkg->users));
		case PKG_GROUPS:
			return (STAILQ_EMPTY(&pkg->groups));
		case PKG_CONFLICTS:
			return (STAILQ_EMPTY(&pkg->conflicts));
		case PKG_SCRIPTS:
			return (STAILQ_EMPTY(&pkg->scripts));
	}
	
	return (0);
}

#define LIST_FREE(head, data, free_func) do { \
	while (!STAILQ_EMPTY(head)) { \
		data = STAILQ_FIRST(head); \
		STAILQ_REMOVE_HEAD(head, next); \
		free_func(data); \
	}  \
	} while (0)

void
pkg_list_free(struct pkg *pkg, pkg_list list)  {
	struct pkg_dep *d;
	struct pkg_option *o;
	struct pkg_license *l;
	struct pkg_category *c;
	struct pkg_file *f;
	struct pkg_dir *dir;
	struct pkg_user *u;
	struct pkg_group *g;
	struct pkg_script *s;
	struct pkg_conflict *conflict;

	switch (list) {
		case PKG_DEPS:
			LIST_FREE(&pkg->deps, d, pkg_dep_free);
			pkg->flags &= ~PKG_LOAD_DEPS;
			break;
		case PKG_RDEPS:
			LIST_FREE(&pkg->rdeps, d, pkg_dep_free);
			pkg->flags &= ~PKG_LOAD_RDEPS;
			break;
		case PKG_LICENSES:
			LIST_FREE(&pkg->licenses, l, pkg_license_free);
			pkg->flags &= ~PKG_LOAD_LICENSES;
			break;
		case PKG_OPTIONS:
			LIST_FREE(&pkg->options, o, pkg_option_free);
			pkg->flags &= ~PKG_LOAD_OPTIONS;
			break;
		case PKG_CATEGORIES:
			LIST_FREE(&pkg->categories, c, pkg_category_free);
			pkg->flags &= ~PKG_LOAD_CATEGORIES;
			break;
		case PKG_FILES:
			LIST_FREE(&pkg->files, f, pkg_file_free);
			pkg->flags &= ~PKG_LOAD_FILES;
			break;
		case PKG_DIRS:
			LIST_FREE(&pkg->dirs, dir, pkg_dir_free);
			pkg->flags &= ~PKG_LOAD_DIRS;
			break;
		case PKG_USERS:
			LIST_FREE(&pkg->users, u, pkg_user_free);
			pkg->flags &= ~PKG_LOAD_USERS;
			break;
		case PKG_GROUPS:
			LIST_FREE(&pkg->groups, g, pkg_group_free);
			pkg->flags &= ~PKG_LOAD_GROUPS;
			break;
		case PKG_SCRIPTS:
			LIST_FREE(&pkg->scripts, s, pkg_script_free);
			pkg->flags &= ~PKG_LOAD_SCRIPTS;
			break;
		case PKG_CONFLICTS:
			LIST_FREE(&pkg->conflicts, conflict, pkg_conflict_free);
			pkg->flags &= ~PKG_LOAD_CONFLICTS;
			break;
	}
}

int
pkg_open(struct pkg **pkg_p, const char *path)
{
	struct archive *a;
	struct archive_entry *ae;
	int ret;

	ret = pkg_open2(pkg_p, &a, &ae, path);

	if (ret != EPKG_OK && ret != EPKG_END)
		return (EPKG_FATAL);

	archive_read_finish(a);

	return (EPKG_OK);
}

int
pkg_open2(struct pkg **pkg_p, struct archive **a, struct archive_entry **ae, const char *path)
{
	struct pkg *pkg;
	pkg_error_t retcode = EPKG_OK;
	int ret;
	int64_t size;
	char *manifest = NULL;
	const char *fpath;
	char buf[2048];
	struct sbuf **sbuf;
	int i;

	struct {
		const char *name;
		pkg_attr attr;
	} files[] = {
		{ "+MTREE_DIRS", PKG_MTREE },
		{ NULL, 0 }
	};

	assert(path != NULL && path[0] != '\0');

	*a = archive_read_new();
	archive_read_support_compression_all(*a);
	archive_read_support_format_tar(*a);

	if (archive_read_open_filename(*a, path, 4096) != ARCHIVE_OK) {
		pkg_emit_error("archive_read_open_filename(%s): %s", path,
					   archive_error_string(*a));
		retcode = EPKG_FATAL;
		goto cleanup;
	}

	if (*pkg_p == NULL)
		pkg_new(pkg_p, PKG_FILE);
	else
		pkg_reset(*pkg_p, PKG_FILE);

	pkg = *pkg_p;
	pkg->type = PKG_FILE;

	while ((ret = archive_read_next_header(*a, ae)) == ARCHIVE_OK) {
		fpath = archive_entry_pathname(*ae);
		if (fpath[0] != '+')
			break;

		if (strcmp(fpath, "+MANIFEST") == 0) {
			size = archive_entry_size(*ae);
			if (size <=0) {
				retcode = EPKG_FATAL;
				pkg_emit_error("%s is not a valid package: empty +MANIFEST found", path);
				goto cleanup;
			}
			manifest = calloc(1, size + 1);
			archive_read_data(*a, manifest, size);
			ret = pkg_parse_manifest(pkg, manifest);
			if (ret != EPKG_OK) {
				retcode = EPKG_FATAL;
				goto cleanup;
			}
		}

		for (i = 0; files[i].name != NULL; i++) {
			if (strcmp(fpath, files[i].name) == 0) {
				sbuf = &pkg->fields[files[i].attr];
				if (*sbuf == NULL)
					*sbuf = sbuf_new_auto();
				else
					sbuf_reset(*sbuf);
				while ((size = archive_read_data(*a, buf, sizeof(buf))) > 0 ) {
					sbuf_bcat(*sbuf, buf, size);
				}
				sbuf_finish(*sbuf);
			}
		}
	}

	if (ret != ARCHIVE_OK && ret != ARCHIVE_EOF) {
		pkg_emit_error("archive_read_next_header(): %s",
					   archive_error_string(*a));
		retcode = EPKG_FATAL;
	}

	if (ret == ARCHIVE_EOF)
		retcode = EPKG_END;

	if (manifest == NULL) {
		retcode = EPKG_FATAL;
		pkg_emit_error("%s is not a valid package: no +MANIFEST found", path);
	}

	cleanup:
	if (manifest != NULL)
		free(manifest);

	if (retcode != EPKG_OK && retcode != EPKG_END) {
		if (*a != NULL)
			archive_read_finish(*a);
		*a = NULL;
		*ae = NULL;
	}

	return (retcode);
}

int
pkg_copy_tree(struct pkg *pkg, const char *src, const char *dest)
{
	struct packing *pack;
	struct pkg_file *file = NULL;
	struct pkg_dir *dir = NULL;
	char spath[MAXPATHLEN + 1];
	char dpath[MAXPATHLEN + 1];

	if (packing_init(&pack, dest, 0) != EPKG_OK) {
		/* TODO */
		return EPKG_FATAL;
	}

	while (pkg_dirs(pkg, &dir) == EPKG_OK) {
		snprintf(spath, sizeof(spath), "%s%s", src, pkg_dir_path(dir));
		snprintf(dpath, sizeof(dpath), "%s%s", dest, pkg_dir_path(dir));
		printf("%s -> %s\n", spath, dpath);
		packing_append_file(pack, spath, dpath);
	}

	while (pkg_files(pkg, &file) == EPKG_OK) {
		snprintf(spath, sizeof(spath), "%s%s", src, pkg_file_path(file));
		snprintf(dpath, sizeof(dpath), "%s%s", dest, pkg_file_path(file));
		printf("%s -> %s\n", spath, dpath);
		packing_append_file(pack, spath, dpath);
	}


	return (packing_finish(pack));
}

int
pkg_add_repo_url(struct pkg *pkg, const char *reponame)
{
	properties p = NULL;
	int fd = -1;

	assert(pkg != NULL && reponame != NULL);

	/* 
	 * We have the repo name, now we need to find it's URL
	 * Using properties(3) here, as we know the 'key' already
	 */
	if ((fd = open("/etc/pkg/repositories", O_RDONLY)) < 0) {
		pkg_emit_errno("open", "/etc/pkg/repositories");
		return (EPKG_FATAL);
	}

	p = properties_read(fd);

	pkg_set(pkg, PKG_REPOURL, property_find(p, reponame));

	properties_free(p);
	close(fd);

	return (EPKG_OK);
}<|MERGE_RESOLUTION|>--- conflicted
+++ resolved
@@ -34,6 +34,8 @@
 	[PKG_REPOPATH] = {PKG_REMOTE|PKG_UPGRADE, 0},
 	[PKG_CKSUM] = {PKG_REMOTE|PKG_UPGRADE, 0},
 	[PKG_NEWVERSION] = {PKG_UPGRADE, 0},
+	[PKG_REPONAME] = {PKG_REMOTE|PKG_UPGRADE, 1},
+	[PKG_REPOURL] = {PKG_REMOTE|PKG_UPGRADE, 1},
 };
 
 int
@@ -44,38 +46,6 @@
 		return EPKG_FATAL;
 	}
 
-<<<<<<< HEAD
-	struct _fields {
-		int id;
-		int type;
-		int optional;
-	} fields[] = {
-		{PKG_ORIGIN, PKG_FILE|PKG_REMOTE|PKG_INSTALLED|PKG_UPGRADE, 0},
-		{PKG_NAME, PKG_FILE|PKG_REMOTE|PKG_INSTALLED|PKG_UPGRADE, 0},
-		{PKG_VERSION, PKG_FILE|PKG_REMOTE|PKG_INSTALLED|PKG_UPGRADE, 0},
-		{PKG_COMMENT, PKG_FILE|PKG_REMOTE|PKG_INSTALLED|PKG_UPGRADE, 0},
-		{PKG_DESC, PKG_FILE|PKG_REMOTE|PKG_INSTALLED|PKG_UPGRADE, 0},
-		{PKG_MTREE, PKG_FILE|PKG_INSTALLED|PKG_UPGRADE, 1},
-		{PKG_MESSAGE, PKG_FILE|PKG_INSTALLED|PKG_UPGRADE, 1},
-		{PKG_ARCH, PKG_FILE|PKG_REMOTE|PKG_INSTALLED|PKG_UPGRADE, 0},
-		{PKG_OSVERSION, PKG_FILE|PKG_REMOTE|PKG_INSTALLED|PKG_UPGRADE, 0},
-		{PKG_MAINTAINER, PKG_FILE|PKG_REMOTE|PKG_INSTALLED|PKG_UPGRADE, 0},
-		{PKG_WWW, PKG_FILE|PKG_REMOTE|PKG_INSTALLED|PKG_UPGRADE, 1},
-		{PKG_PREFIX, PKG_FILE|PKG_REMOTE|PKG_INSTALLED|PKG_UPGRADE, 0},
-		{PKG_REPOPATH, PKG_REMOTE|PKG_UPGRADE, 0},
-		{PKG_CKSUM, PKG_REMOTE|PKG_UPGRADE, 0},
-		{PKG_NEWVERSION, PKG_UPGRADE, 0},
-		{PKG_REPONAME, PKG_REMOTE|PKG_UPGRADE, 1},
-		{PKG_REPOURL, PKG_REMOTE|PKG_UPGRADE, 1}
-	};
-
-	for (int i = 0; i < PKG_NUM_FIELDS; i++) {
-		(*pkg)->fields[fields[i].id].type = fields[i].type;
-		(*pkg)->fields[fields[i].id].optional = fields[i].optional;
-	}
-
-=======
->>>>>>> 68bc983b
 	STAILQ_INIT(&(*pkg)->licenses);
 	STAILQ_INIT(&(*pkg)->categories);
 	STAILQ_INIT(&(*pkg)->deps);
