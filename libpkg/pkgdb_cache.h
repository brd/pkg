--- conflicted
+++ resolved
@@ -1,11 +1,6 @@
 #ifndef _PKGDB_CACHE_H
 #define _PKGDB_CACHE_H
 
-<<<<<<< HEAD
-void pkgdb_cache_update(void);
-=======
 void pkgdb_cache_update(struct pkgdb *db);
-void pkgdb_cache_init(struct pkgdb *db, const char *pattern, match_t match, unsigned char flags);
->>>>>>> 9fa1e605
 
 #endif