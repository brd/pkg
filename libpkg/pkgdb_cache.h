#ifndef _PKGDB_CACHE_H
#define _PKGDB_CACHE_H

#include <stdbool.h>

#include <cdb.h>

#include "pkgdb.h"

/* query */
int pkgdb_cache_open(struct pkgdb *, bool);
void pkgdb_cache_close(struct pkgdb *);
int pkgdb_cache_query(struct pkgdb *, struct pkg *);

/* getter */
const char *pkgdb_cache_getattr(struct pkg *, const char *);
int pkgdb_cache_dep(struct pkg *, struct pkg *);
<<<<<<< HEAD
=======
int pkgdb_cache_rdep(struct pkg *, struct pkg *);
int pkgdb_cache_query(struct pkgdb *, struct pkg *);
void pkgdb_cache_free(struct pkgdb *);
>>>>>>> 75768567

#endif<|MERGE_RESOLUTION|>--- conflicted
+++ resolved
@@ -15,11 +15,6 @@
 /* getter */
 const char *pkgdb_cache_getattr(struct pkg *, const char *);
 int pkgdb_cache_dep(struct pkg *, struct pkg *);
-<<<<<<< HEAD
-=======
 int pkgdb_cache_rdep(struct pkg *, struct pkg *);
-int pkgdb_cache_query(struct pkgdb *, struct pkg *);
-void pkgdb_cache_free(struct pkgdb *);
->>>>>>> 75768567
 
 #endif