--- conflicted
+++ resolved
@@ -16,10 +16,6 @@
 
 
 void pkgdb_cache_update(void);
-<<<<<<< HEAD
-void pkgdb_cache_init(struct pkgdb *, const char *, unsigned char);
-=======
-void pkgdb_cache_init(struct pkgdb *db, const char *pattern, match_t match);
->>>>>>> 513095eb
+void pkgdb_cache_init(struct pkgdb *db, const char *pattern, match_t match, unsigned char flags);
 
 #endif