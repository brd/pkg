--- conflicted
+++ resolved
@@ -17,11 +17,7 @@
 void
 usage_install(void)
 {
-<<<<<<< HEAD
-	fprintf(stderr, "usage: pkg install [-r reponame] [-ygxXf] <pkg-name> <...>\n\n");
-=======
-	fprintf(stderr, "usage: pkg install [-ygxX] <pkg-name> <...>\n\n");
->>>>>>> cc8d7572
+	fprintf(stderr, "usage: pkg install [-r reponame] [-ygxX] <pkg-name> <...>\n\n");
 	fprintf(stderr, "For more information see 'pkg help install'.\n");
 }
 
