#include <sys/types.h>

#include <err.h>
#include <libgen.h>
#include <stdbool.h>
#include <stdio.h>
#include <string.h>
#include <sysexits.h>
#include <unistd.h>

#include <pkg.h>

#include "utils.h"
#include "install.h"

void
usage_install(void)
{
	fprintf(stderr, "usage: pkg install [-ygxXf] <pkg-name> <...>\n\n");
	fprintf(stderr, "For more information see 'pkg help install'.\n");
}

int
exec_install(int argc, char **argv)
{
	struct pkg *pkg = NULL;
	struct pkgdb_it *it;
	struct pkgdb *db = NULL;
	struct pkg_jobs *jobs = NULL;
	int retcode = 1;
	int i, ch, yes = 0;
	match_t match = MATCH_EXACT;

	while ((ch = getopt(argc, argv, "ygxXf")) != -1) {
		switch (ch) {
			case 'y':
				yes = 1;
				break;
			case 'g':
				match = MATCH_GLOB;
				break;
			case 'x':
				match = MATCH_REGEX;
				break;
			case 'X':
				match = MATCH_EREGEX;
				break;
			default:
				usage_install();
				return (EX_USAGE);
		}
	}
	argc -= optind;
	argv += optind;

	if (argc < 1) {
		usage_install();
		return (EX_USAGE);
	}

	if (geteuid() != 0) {
		warnx("installing packages can only be done as root");
		return (EX_NOPERM);
	}

	if (pkgdb_open(&db, PKGDB_REMOTE) != EPKG_OK) {
		return (EX_IOERR);
	}

	if (pkg_jobs_new(&jobs, PKG_JOBS_INSTALL, db) != EPKG_OK) {
		goto cleanup;
	}

	for (i = 0; i < argc; i++) {
		if ((it = pkgdb_rquery(db, argv[i], match, FIELD_NAME)) == NULL) {
			goto cleanup;
		}

<<<<<<< HEAD
		while (pkgdb_it_next(it, &pkg, PKG_LOAD_BASIC) == EPKG_OK)
			pkg_jobs_add(jobs, pkgdb_query_remote(db, pkg_get(pkg, PKG_ORIGIN)));
=======
		while (pkgdb_it_next(it, &pkg, PKG_LOAD_BASIC|PKG_LOAD_DEPS) == EPKG_OK) {
			pkg_jobs_add(jobs, pkg);
			pkg = NULL;
		}
>>>>>>> c6220f7e
		
		pkgdb_it_free(it);
	}

	if (pkg_jobs_empty(jobs) == true)
		goto cleanup;

	/* print a summary before applying the jobs */
	pkg = NULL;
	printf("The following packages will be installed:\n");

	while (pkg_jobs(jobs, &pkg) == EPKG_OK)
		printf("\t%s-%s\n", pkg_get(pkg, PKG_NAME), pkg_get(pkg, PKG_VERSION));

	if (yes == 0)
		yes = query_yesno("\nProceed with installing packages [y/N]: ");

	if (yes == 1)
		if (pkg_jobs_apply(jobs, 0) != EPKG_OK)
			goto cleanup;

	retcode = 0;

	cleanup:
	pkg_jobs_free(jobs);
	pkgdb_close(db);

	return (retcode);
}<|MERGE_RESOLUTION|>--- conflicted
+++ resolved
@@ -76,15 +76,10 @@
 			goto cleanup;
 		}
 
-<<<<<<< HEAD
-		while (pkgdb_it_next(it, &pkg, PKG_LOAD_BASIC) == EPKG_OK)
-			pkg_jobs_add(jobs, pkgdb_query_remote(db, pkg_get(pkg, PKG_ORIGIN)));
-=======
 		while (pkgdb_it_next(it, &pkg, PKG_LOAD_BASIC|PKG_LOAD_DEPS) == EPKG_OK) {
 			pkg_jobs_add(jobs, pkg);
 			pkg = NULL;
 		}
->>>>>>> c6220f7e
 		
 		pkgdb_it_free(it);
 	}
