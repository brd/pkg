#include <sys/types.h>

#include <err.h>
#include <libgen.h>
#include <stdbool.h>
#include <stdio.h>
#include <string.h>
#include <sysexits.h>
#include <unistd.h>

#include <pkg.h>

#include "install.h"

void
usage_install(void)
{
	fprintf(stderr, "usage: pkg install <pkg-name>\n");
	fprintf(stderr, "For more information see 'pkg help install'.\n");
}

int
exec_install(int argc, char **argv)
{
	struct pkg *pkg = NULL;
	struct pkgdb *db = NULL;
	struct pkg_jobs *jobs = NULL;
	int retcode = EPKG_OK;
	int i;

	if (argc < 2) {
		usage_install();
		return (EX_USAGE);
	}

	if (geteuid() != 0) {
		warnx("installing packages can only be done as root");
		return (EX_NOPERM);
	}

	if (pkgdb_open(&db, PKGDB_REMOTE) != EPKG_OK) {
<<<<<<< HEAD
		pkg_error_warn("can not open database");
		return (EX_IOERR);
=======
		retcode = EPKG_FATAL;
		goto cleanup;
>>>>>>> 54d9a45c
	}

	if (pkg_jobs_new(&jobs, PKG_JOBS_INSTALL, db) != EPKG_OK) {
		retcode = EPKG_FATAL;
		goto cleanup;
	}

	for (i = 1; i < argc; i++) {
		if ((pkg = pkgdb_query_remote(db, argv[i])) == NULL) {
			retcode = EPKG_FATAL;
			goto cleanup;
		}

		pkg_jobs_add(jobs, pkg);
	}

	/* print a summary before applying the jobs */
	pkg = NULL;
	printf("The following packages will be installed:\n");
	while (pkg_jobs(jobs, &pkg) == EPKG_OK) {
		printf("%s-%s\n", pkg_get(pkg, PKG_NAME), pkg_get(pkg, PKG_VERSION));
	}

	retcode = pkg_jobs_apply(jobs, 0);

	cleanup:
	pkgdb_close(db);
	pkg_jobs_free(jobs);

	return (retcode == EPKG_OK ? EX_OK : 1);
}
<|MERGE_RESOLUTION|>--- conflicted
+++ resolved
@@ -39,13 +39,8 @@
 	}
 
 	if (pkgdb_open(&db, PKGDB_REMOTE) != EPKG_OK) {
-<<<<<<< HEAD
 		pkg_error_warn("can not open database");
 		return (EX_IOERR);
-=======
-		retcode = EPKG_FATAL;
-		goto cleanup;
->>>>>>> 54d9a45c
 	}
 
 	if (pkg_jobs_new(&jobs, PKG_JOBS_INSTALL, db) != EPKG_OK) {
