#include <sys/types.h>

#include <err.h>
#include <libgen.h>
#include <stdbool.h>
#include <stdio.h>
#include <string.h>
#include <sysexits.h>
#include <unistd.h>

#include <pkg.h>

#include "utils.h"
#include "install.h"

void
usage_install(void)
{
	fprintf(stderr, "usage: pkg install [-ygxXf] <pkg-name> <...>\n\n");
	fprintf(stderr, "For more information see 'pkg help install'.\n");
}

int
exec_install(int argc, char **argv)
{
	struct pkg *pkg = NULL;
	struct pkgdb_it *it;
	struct pkgdb *db = NULL;
	struct pkg_jobs *jobs = NULL;
	int retcode = 1;
	int i, ch, yes = 0;
	match_t match = MATCH_EXACT;

	while ((ch = getopt(argc, argv, "ygxXf")) != -1) {
		switch (ch) {
			case 'y':
				yes = 1;
				break;
			case 'g':
				match = MATCH_GLOB;
				break;
			case 'x':
				match = MATCH_REGEX;
				break;
			case 'X':
				match = MATCH_EREGEX;
				break;
			default:
				usage_install();
				return (EX_USAGE);
		}
	}
	argc -= optind;
	argv += optind;

	if (argc < 1) {
		usage_install();
		return (EX_USAGE);
	}

	if (geteuid() != 0) {
		warnx("installing packages can only be done as root");
		return (EX_NOPERM);
	}

	if (pkgdb_open(&db, PKGDB_REMOTE) != EPKG_OK) {
		return (EX_IOERR);
	}

	if (pkg_jobs_new(&jobs, PKG_JOBS_INSTALL, db) != EPKG_OK) {
		goto cleanup;
	}

	for (i = 0; i < argc; i++) {
		if ((it = pkgdb_rquery(db, argv[i], match, FIELD_NAME)) == NULL) {
			goto cleanup;
		}

<<<<<<< HEAD
		while ((retcode = pkgdb_it_next(it, &pkg, PKG_LOAD_BASIC)) == EPKG_OK) 
=======
		while (pkgdb_it_next(it, &pkg, PKG_LOAD_BASIC) == EPKG_OK) {
>>>>>>> baab5554
			pkg_jobs_add(jobs, pkgdb_query_remote(db, pkg_get(pkg, PKG_ORIGIN)));
		
		pkgdb_it_free(it);
	}
	pkg_free(pkg);

	if (pkg_jobs_empty(jobs) == true)
		goto cleanup;

	/* print a summary before applying the jobs */
	pkg = NULL;
	printf("The following packages will be installed:\n");

	while (pkg_jobs(jobs, &pkg) == EPKG_OK)
		printf("\t%s-%s\n", pkg_get(pkg, PKG_NAME), pkg_get(pkg, PKG_VERSION));

	if (yes == 0)
		yes = query_yesno("\nProceed with installing packages [y/N]: ");

	if (yes == 1)
		if (pkg_jobs_apply(jobs, 0) != EPKG_OK)
			goto cleanup;

	retcode = 0;

	cleanup:
	pkg_jobs_free(jobs);
	pkgdb_close(db);

	return (retcode);
}<|MERGE_RESOLUTION|>--- conflicted
+++ resolved
@@ -76,11 +76,7 @@
 			goto cleanup;
 		}
 
-<<<<<<< HEAD
-		while ((retcode = pkgdb_it_next(it, &pkg, PKG_LOAD_BASIC)) == EPKG_OK) 
-=======
-		while (pkgdb_it_next(it, &pkg, PKG_LOAD_BASIC) == EPKG_OK) {
->>>>>>> baab5554
+		while (pkgdb_it_next(it, &pkg, PKG_LOAD_BASIC) == EPKG_OK)
 			pkg_jobs_add(jobs, pkgdb_query_remote(db, pkg_get(pkg, PKG_ORIGIN)));
 		
 		pkgdb_it_free(it);
