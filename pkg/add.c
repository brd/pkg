--- conflicted
+++ resolved
@@ -52,13 +52,8 @@
 	}
 
 	if (pkgdb_open(&db, PKGDB_DEFAULT) != EPKG_OK) {
-<<<<<<< HEAD
 		pkg_error_warn("can not open database");
 		return (EX_IOERR);
-=======
-		retcode = EPKG_FATAL;
-		goto cleanup;
->>>>>>> 54d9a45c
 	}
 
 	for (i = 1; i < argc; i++) {
