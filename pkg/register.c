#include <sys/stat.h>
#include <sys/types.h>
#include <sys/param.h>

#include <err.h>
#include <stdio.h>
#include <pkg.h>
#include <string.h>
#include <sysexits.h>
#include <unistd.h>
#include <stdlib.h>
#include <stdbool.h>
#include <sys/utsname.h>
#include <regex.h>

#include "register.h"

void
usage_register(void)
{
	fprintf(stderr, "usage: pkg register [-l] -m <metadatadir> -f <plist_file>\n\n");
	fprintf(stderr, "For more information see 'pkg help register'.\n");
}

int
exec_register(int argc, char **argv)
{
	struct pkg *pkg;
	struct pkgdb *db;
	struct utsname u;

	regex_t preg;
	regmatch_t pmatch[2];

	int ch;
	char *plist = NULL;
	char *v = NULL;
	char *arch = NULL;
	char *mdir = NULL;
	char *www = NULL;
	char *input_path = NULL;
	char fpath[MAXPATHLEN];

	const char *desc = NULL;
	size_t size;

	bool heuristic = false;
	bool legacy = false;

	int retcode = 0;
	int ret = 0;

	if (geteuid() != 0) {
		warnx("registering packages can only be done as root");
		return (EX_NOPERM);
	}

<<<<<<< HEAD
	pkg_new(&pkg);
	while ((ch = getopt(argc, argv, "a:f:m:i:l")) != -1) {
=======
	pkg_new(&pkg, PKG_INSTALLED);
	while ((ch = getopt(argc, argv, "vHc:d:f:p:P:m:o:C:n:M:s:a:r:w:O:i:l")) != -1) {
>>>>>>> 70c37828
		switch (ch) {
			case 'f':
				if ((plist = strdup(optarg)) == NULL)
					errx(1, "cannot allocate memory");

				break;
			case 'm':
				mdir = strdup(optarg);
				break;
			case 'a':
				arch = strdup(optarg);
				break;
			case 'i':
				if ((input_path = strdup(optarg)) == NULL)
					errx(1, "cannot allocate memory");
				break;
			case 'l':
				legacy = true;
				break;
			default:
				printf("%c\n", ch);
				usage_register();
				return (-1);
		}
	}

	if (ret != 0) {
		pkg_error_warn("can not parse arguments");
		return (1);
	}

	if (plist == NULL)
		errx(EX_USAGE, "missing -f flag");

	uname(&u);
	if (arch == NULL) {
		pkg_set(pkg, PKG_ARCH, u.machine);
	} else {
		pkg_set(pkg, PKG_ARCH, arch);
		free(arch);
	}

	if (mdir == NULL)
		errx(EX_USAGE, "missing -m flag");

	snprintf(fpath, MAXPATHLEN, "%s/+MANIFEST", mdir);
	if ((ret = pkg_load_manifest_file(pkg, fpath)) != EPKG_OK) {
		pkg_error_warn("can not parse manifest %s", fpath);
		return (EX_SOFTWARE);
	}

	snprintf(fpath, MAXPATHLEN, "%s/+DESC", mdir);
	pkg_set_from_file(pkg, PKG_DESC, fpath);

	snprintf(fpath, MAXPATHLEN, "%s/+DISPLAY", mdir);
	pkg_set_from_file(pkg, PKG_MESSAGE, fpath);

	snprintf(fpath, MAXPATHLEN, "%s/+MTREE_DIR", mdir);
	pkg_set_from_file(pkg, PKG_MTREE, mdir);

	snprintf(fpath, MAXPATHLEN, "%s/+INSTALL", mdir);
	pkg_addscript(pkg, fpath);

	snprintf(fpath, MAXPATHLEN, "%s/+PRE_INSTALL", mdir);
	pkg_addscript(pkg, fpath);

	snprintf(fpath, MAXPATHLEN, "%s/+POST_INSTALL", mdir);
	pkg_addscript(pkg, fpath);

	snprintf(fpath, MAXPATHLEN, "%s/+DEINSTALL", mdir);
	pkg_addscript(pkg, fpath);

	snprintf(fpath, MAXPATHLEN, "%s/+PRE_DEINSTALL", mdir);
	pkg_addscript(pkg, fpath);

	snprintf(fpath, MAXPATHLEN, "%s/+POST_DEINSTALL", mdir);
	pkg_addscript(pkg, fpath);

	snprintf(fpath, MAXPATHLEN, "%s/+UPGRADE", mdir);
	pkg_addscript(pkg, fpath);

	snprintf(fpath, MAXPATHLEN, "%s/+PRE_UPGRADE", mdir);
	pkg_addscript(pkg, fpath);

	snprintf(fpath, MAXPATHLEN, "%s/+POST_UPGRADE", mdir);
	pkg_addscript(pkg, fpath);

	snprintf(fpath, MAXPATHLEN, "%s/pkg-install", mdir);
	pkg_addscript(pkg, fpath);

	snprintf(fpath, MAXPATHLEN, "%s/pkg-pre-install", mdir);
	pkg_addscript(pkg, fpath);

	snprintf(fpath, MAXPATHLEN, "%s/pkg-post-install", mdir);
	pkg_addscript(pkg, fpath);

	snprintf(fpath, MAXPATHLEN, "%s/pkg-pre-deinstall", mdir);
	pkg_addscript(pkg, fpath);

	snprintf(fpath, MAXPATHLEN, "%s/pkg-post-deinstall", mdir);
	pkg_addscript(pkg, fpath);

	snprintf(fpath, MAXPATHLEN, "%s/pkg-upgrade", mdir);
	pkg_addscript(pkg, fpath);

	snprintf(fpath, MAXPATHLEN, "%s/pkg-pre-deupgrade", mdir);
	pkg_addscript(pkg, fpath);

	snprintf(fpath, MAXPATHLEN, "%s/pkg-post-deupgrade", mdir);
	pkg_addscript(pkg, fpath);

	/* if www is not given then try to determine it from description */
	if (www == NULL) {
		desc = pkg_get(pkg, PKG_DESC);
		regcomp(&preg, "^WWW:[:space:]*(.*)$", REG_EXTENDED|REG_ICASE|REG_NEWLINE);
		if (regexec(&preg, desc, 2, pmatch, 0) == 0) {
			size = pmatch[1].rm_eo - pmatch[1].rm_so;
			www = strndup(&desc[pmatch[1].rm_so], size);
			pkg_set(pkg, PKG_WWW, www);
			free(www);
		} else {
			pkg_set(pkg, PKG_WWW, "UNKNOWN");
		}
		regfree(&preg);
	} else {
		pkg_set(pkg, PKG_WWW, www);
		free(www);
	}

	if (strstr(u.release, "RELEASE") == NULL) {
		asprintf(&v, "%s-%d", u.release, __FreeBSD_version);
		pkg_set(pkg, PKG_OSVERSION, v);
		free(v);
	} else {
		pkg_set(pkg, PKG_OSVERSION, u.release);
	}
	/* TODO: missing osversion get it from uname*/

	ret += ports_parse_plist(pkg, plist);

	if (ret != 0) {
		pkg_error_warn("can not parse plist file");
		return (-1);
	}

	if (plist != NULL)
		free(plist);

	if (pkgdb_open(&db, PKGDB_DEFAULT, R_OK|W_OK) != EPKG_OK) {
		pkg_error_warn("can not open database");
		return (-1);
	}

	if (heuristic)
		pkg_analyse_files(db, pkg);

	if (input_path != NULL) {
		pkg_copy_tree(pkg, input_path, "/");
		free(input_path);
	}

	if (pkgdb_register_pkg(db, pkg) != EPKG_OK) {
		pkg_error_warn("can not register package");
		retcode = 1;
	}

	pkgdb_register_finale(db, ret);
	if (ret != EPKG_OK) {
		pkg_error_warn("can not register package");
		retcode = 1;
	}

	if (pkg_get(pkg, PKG_MESSAGE) != NULL && !legacy)
		printf("%s\n", pkg_get(pkg, PKG_MESSAGE));

	pkgdb_close(db);
	pkg_free(pkg);

	return (retcode);
}<|MERGE_RESOLUTION|>--- conflicted
+++ resolved
@@ -55,13 +55,8 @@
 		return (EX_NOPERM);
 	}
 
-<<<<<<< HEAD
-	pkg_new(&pkg);
+	pkg_new(&pkg, PKG_INSTALLED);
 	while ((ch = getopt(argc, argv, "a:f:m:i:l")) != -1) {
-=======
-	pkg_new(&pkg, PKG_INSTALLED);
-	while ((ch = getopt(argc, argv, "vHc:d:f:p:P:m:o:C:n:M:s:a:r:w:O:i:l")) != -1) {
->>>>>>> 70c37828
 		switch (ch) {
 			case 'f':
 				if ((plist = strdup(optarg)) == NULL)
