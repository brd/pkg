--- conflicted
+++ resolved
@@ -8,8 +8,5 @@
 PORTSDIR	    : /usr/ports
 PUBKEY		    : /etc/ssl/pkg.conf
 HANDLE_RC_SCRIPTS   : NO
-<<<<<<< HEAD
 PKG_MULTIREPOS	    : NO
-=======
-ASSUME_ALWAYS_YES   : NO
->>>>>>> aa8557b8
+ASSUME_ALWAYS_YES   : NO