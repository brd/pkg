--- conflicted
+++ resolved
@@ -2,16 +2,10 @@
 # For more information on the file format and 
 # options please refer to the pkg.conf(5) man page
 
-<<<<<<< HEAD
-PACKAGESITE	= ftp://ftp.freebsd.org/pub/pkgng
-PKG_DBDIR	= /var/db/pkg
-PKG_DBCACHE	= /var/cache/pkg
-PKG_MULTIREPOS	= false
-=======
 PACKAGESITE	    : ftp://ftp.freebsd.org/pub/pkgng
 PKG_DBDIR	    : /var/db/pkg
 PKG_CACHEDIR	    : /var/cache/pkg
 PORTSDIR	    : /usr/ports
 PUBKEY		    : /etc/ssl/pkg.conf
 HANDLE_RC_SCRIPTS   : NO
->>>>>>> 08c11fe3
+PKG_MULTIREPOS	    : NO