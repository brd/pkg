.\"
.\" FreeBSD pkg - a next generation package for the installation and maintenance
.\" of non-core utilities.
.\"
.\" Redistribution and use in source and binary forms, with or without
.\" modification, are permitted provided that the following conditions
.\" are met:
.\" 1. Redistributions of source code must retain the above copyright
.\"    notice, this list of conditions and the following disclaimer.
.\" 2. Redistributions in binary form must reproduce the above copyright
.\"    notice, this list of conditions and the following disclaimer in the
.\"    documentation and/or other materials provided with the distribution.
.\"
.\"
.\"     @(#)pkg.1
.\" $FreeBSD$
.\"
.Dd May 26, 2013
.Dt PKG.CONF 5
.Os
.Sh NAME
.Nm "pkg.conf"
.Nd System-wide configuration file for
.Xr pkg 1
.Sh DESCRIPTION
.Nm
is the system-wide configuration file used by the
.Xr pkg 1
tools.
.Pp
The default location of this file is
.Pa /usr/local/etc/pkg.conf
.Pp
Lines in the file beginning with a "#" are comments
and are ignored.
.Pp
The file is in YAML format.
For more information on the syntax of YAML,
please visit the official YAML website - http://www.yaml.org/.
.Pp
The following types of options are recognized -
boolean, string and list options.
.Pp
A boolean option is marked as enabled if one of the following values is
specified in the configuration file -
.Dv YES, TRUE
and
.Dv ON.
.Sh OPTIONS
The following options can be defined in
.Nm :
.Bl -tag -width ".Cm ASSUME_ALWAYS_YES(boolean)"
.It Cm ASSUME_ALWAYS_YES: boolean
When this option is enabled
.Xr pkg 1
will automatically assume "yes" to all questions
which require user confirmation before doing anything, as if it
the
.Fl y
flag was specified.
By default this option is disabled.
.It Cm PUBKEY: string
Specifies the location to the public RSA key used for signing the
repository database.
The default value for this file is
.Pa /etc/ssl/pkg.conf
.It Cm HANDLE_RC_SCRIPTS: boolean
This option when enabled
will automatically perform start/stop of services during package
installation and deinstallation.
Services are started on installation only
if they are enabled in
.Pa /etc/rc.conf .
By default this option is disabled.
.It Cm PACKAGESITE: string
Specifies the remote location to use
when fetching the database file and packages.
This supports using
.Sy ${ABI}
to create a dynamic URL based on the ABI being used.
.It Cm MIRROR_TYPE: string
Specifies which mirror type to use for
.Sy PACKAGESITE .
Either
.Dv HTTP
or
.Dv SRV
or
.Dv NONE
can be used.
By default
.Dv SRV
is used.
.It Cm PKG_CACHEDIR: string
Specifies the cache directory for packages.
The default value
for this option is
.Pa /var/cache/pkg
.It Cm PKG_DBDIR: string
Specifies the directory to use for storing the package
database files.
The default value for this option is
<<<<<<< HEAD
.Pa /var/db/pkg
.It Cm PKG_MULTIREPOS: boolean
This option when enabled will tell
.Xr pkg 1
to work in multiple repositories mode.
For example repositories
definitions, please have a look at the sample configuration file.
=======
.Fa /var/db/pkg
>>>>>>> 601bd09f
.It Cm PLIST_KEYWORDS_DIR: string
< To be added >
.It Cm PORTSDIR: string
Specifies the location to the Ports directory.
The default value
for this option is
.Pa /usr/ports
.It Cm SYSLOG: boolean
This option is enabled by default, log all the
installation/deinstallation/upgrade operation via syslog(3)
.It Cm AUTODEPS: boolean
Analyse the elf to add dependencies (shared libraries) that may have been
forgotten by the maintainer.
default: off
.It Cm ABI: string
the abi of the package you want to install, by default the /bin/sh abi is used
.It Cm DEVELOPER_MODE: boolean
Makes certain errors immediately fatal.
Adds various warnings and
suggestions to the output of
.Xr pkg 1
as an aide to port maintainers, including indicating when the port
might be marked as architecture independent.
default: off
.It Cm PERMISSIVE: boolean
Ignore conflicts while registering a package, note that the files conflicting
will not be marked as owned by the new package. (default: NO)
.It Cm PORTAUDIT_SITE: string
Specifies the remote location to use
when fetching the portaudit database.
See
.Xr pkg-audit 8
for more information.
.It Cm DEBUG_SCRIPTS: boolean
Activate debug mode for scripts (aka set -x)
.It Cm REPO_AUTOUPDATE: boolean
When true, automatically check for and download updates to
.Pa /var/db/pkg/repo.sqlite
when running one of:
.Nm pkg upgrade ,
.Nm pkg fetch ,
.Nm pkg install
or
.Nm pkg version -R .
(default: YES)
.It Cm ENV: Key/Value list
This tells
.Xr pkg 8
to set key/values passed in the environment.
Therefore underlying libraries
like
.Xr fetch 3
can be configured (e.g. setting
.Ev FTP_PROXY
and
.Ev HTTP_PROXY ) .
(default: empty)
.It Cm NAMESERVER: string
Bypass name resolution forcing a nameserver
.It Cm EVENT_PIPE: string
Send all events to the specified fifo or Unix socket, events will be formatted
in JSON.
.It Cm SSH_RESTRICT_DIR: string
Directory where the ssh subsystem will be restricted to
.El
.Sh MULTIPLE REPOSITORIES
To use multiple repositories, specify the primary repository as shown above.
Further repositores can be configured in repository files.
.Pp
Repository files reside in
.Pa /usr/local/etc/pkg/repos/ .
.Pp
The filename does not matter,
.Pa /usr/local/etc/pkg/repos/myrepo.conf
could be used as an example.
.Pp
A repository file is in YAML format and has the following form (see
above for the description of most options):
.Bl -tag -width ".Cm myrepo:"
.It Cm myrepo:
.Bl -tag -width ".Cm MIRROR_TYPE: string"
.It Cm URL: string
PACKAGESITE for this repository only.
.It Cm ENABLED: boolean
The repository will be used only if this option is enabled. (default: YES)
.It Cm MIRROR_TYPE: string
MIRROR_TYPE for this repository only. (default: NONE)
.It Cm PUBKEY: string
PUBKEY for this repository only. (default: NONE)
.El
.El
.Pp
Note that 
.Fa myrepo
could be any string.
However no two repositories may share the same name.
.Pp
It is possible to specify more than one repository per file.
.Sh ENVIRONMENT
An environment variable with the same name as the option in the
configuration file always overrides the value of an option set in the
file.
.Sh SEE ALSO
.Xr fetch 3 ,
.Xr pkg 8 ,
.Xr pkg-add 8 ,
.Xr pkg-annotate 8 ,
.Xr pkg-audit 8 ,
.Xr pkg-autoremove 8 ,
.Xr pkg-backup 8 ,
.Xr pkg-check 8 ,
.Xr pkg-clean 8 ,
.Xr pkg-convert 8 ,
.Xr pkg-create 8 ,
.Xr pkg-delete 8 ,
.Xr pkg-fetch 8 ,
.Xr pkg-info 8 ,
.Xr pkg-install 8 ,
.Xr pkg-lock 8 ,
.Xr pkg-query 8 ,
.Xr pkg-register 8 ,
.Xr pkg-repo 8 ,
.Xr pkg-rquery 8 ,
.Xr pkg-search 8 ,
.Xr pkg-set 8 ,
.Xr pkg-shell 8 ,
.Xr pkg-shlib 8 ,
.Xr pkg-stats 8 ,
.Xr pkg-update 8 ,
.Xr pkg-updating 8 ,
.Xr pkg-upgrade 8 ,
.Xr pkg-version 8 ,
.Xr pkg-which 8<|MERGE_RESOLUTION|>--- conflicted
+++ resolved
@@ -100,17 +100,7 @@
 Specifies the directory to use for storing the package
 database files.
 The default value for this option is
-<<<<<<< HEAD
 .Pa /var/db/pkg
-.It Cm PKG_MULTIREPOS: boolean
-This option when enabled will tell
-.Xr pkg 1
-to work in multiple repositories mode.
-For example repositories
-definitions, please have a look at the sample configuration file.
-=======
-.Fa /var/db/pkg
->>>>>>> 601bd09f
 .It Cm PLIST_KEYWORDS_DIR: string
 < To be added >
 .It Cm PORTSDIR: string
@@ -178,7 +168,7 @@
 .El
 .Sh MULTIPLE REPOSITORIES
 To use multiple repositories, specify the primary repository as shown above.
-Further repositores can be configured in repository files.
+Further repositores can be configured using repository files.
 .Pp
 Repository files reside in
 .Pa /usr/local/etc/pkg/repos/ .
