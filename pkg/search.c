#include <stdio.h>
#include <stdbool.h>
#include <string.h>
#include <unistd.h>
#include <sysexits.h>

#include <pkg.h>

#include "search.h"
#include "utils.h"

void
usage_search(void)
{
<<<<<<< HEAD
	fprintf(stderr, "usage: pkg search [-r reponame] [-gxXcd] pattern\n\n");
=======
	fprintf(stderr, "usage: pkg search <pkg-name>\n");
	fprintf(stderr, "       pkg search [-fDsqop] <pkg-name>\n");
	fprintf(stderr, "       pkg search [-gxXcdfDsqop] <pattern>\n\n");
>>>>>>> 28fb447f
	fprintf(stderr, "For more information see 'pkg help search'.\n");
}

int
exec_search(int argc, char **argv)
{
<<<<<<< HEAD
	const char *pattern = NULL;
	const char *reponame = NULL;
=======
	int retcode = EPKG_OK, ch;
	int flags = PKG_LOAD_BASIC;
	unsigned int opt = 0;
>>>>>>> 28fb447f
	match_t match = MATCH_EXACT;
	pkgdb_field field = FIELD_NAME;
<<<<<<< HEAD
	char size[7];
	int ch;
	int multi_repos = 0;
	int flags = PKG_LOAD_BASIC|PKG_LOAD_CATEGORIES|PKG_LOAD_LICENSES|PKG_LOAD_OPTIONS;
=======
	const char *pattern = NULL;
>>>>>>> 28fb447f
	struct pkgdb *db = NULL;
	struct pkgdb_it *it = NULL;
	struct pkg *pkg = NULL;

<<<<<<< HEAD
	while ((ch = getopt(argc, argv, "gxXcdr:")) != -1) {
=======
	while ((ch = getopt(argc, argv, "gxXcdfDsqop")) != -1) {
>>>>>>> 28fb447f
		switch (ch) {
			case 'g':
				match = MATCH_GLOB;
				break;
			case 'x':
				match = MATCH_REGEX;
				break;
			case 'X':
				match = MATCH_EREGEX;
				break;
			case 'c':
				field = FIELD_COMMENT;
				break;
			case 'd':
				field = FIELD_DESC;
				break;
<<<<<<< HEAD
			case 'r':
				reponame = optarg;
=======
			case 'f':
				opt |= INFO_FULL;
				flags |= PKG_LOAD_CATEGORIES|PKG_LOAD_LICENSES|PKG_LOAD_OPTIONS;
				break;
			case 'D':
				opt |= INFO_PRINT_DEP;
				flags |= PKG_LOAD_DEPS;
				break;
			case 's':
				opt |= INFO_SIZE;
				break;
			case 'q':
				opt |= INFO_QUIET;
				break;
			case 'o':
				opt |= INFO_ORIGIN;
				break;
			case 'p':
				opt |= INFO_PREFIX;
>>>>>>> 28fb447f
				break;
			default:
				usage_search();
				return (EX_USAGE);
		}
	}

	argc -= optind;
	argv += optind;

	if (argc != 1) {
		usage_search();
		return (EX_USAGE);
	}

	pattern = argv[0];

	if (pkgdb_open(&db, PKGDB_REMOTE) != EPKG_OK)
<<<<<<< HEAD
		return (EPKG_FATAL);

	if ((it = pkgdb_rquery(db, pattern, match, field, reponame)) == NULL) {
		pkgdb_close(db);
		return (EPKG_FATAL);
	}

	if (pkg_config("PACKAGESITE") == NULL)
		multi_repos = 1;

	while ((retcode = pkgdb_it_next(it, &pkg, flags)) == EPKG_OK) {
		printf("Name       : %s\n", pkg_get(pkg, PKG_NAME));
		printf("Version    : %s\n", pkg_get(pkg, PKG_VERSION));
		printf("Origin     : %s\n", pkg_get(pkg, PKG_ORIGIN));
		printf("Prefix     : %s\n", pkg_get(pkg, PKG_PREFIX));
		printf("Arch:      : %s\n", pkg_get(pkg, PKG_ARCH));

		if (multi_repos == 1)
			printf("Repository : %s [%s]\n", pkg_get(pkg, PKG_REPONAME), pkg_get(pkg, PKG_REPOURL));

		if (!pkg_list_isempty(pkg, PKG_CATEGORIES)) {
			printf("Categories :");
			while (pkg_categories(pkg, &cat) == EPKG_OK)
				printf(" %s", pkg_category_name(cat));
			printf("\n");
		}

		if (!pkg_list_isempty(pkg, PKG_LICENSES)) {
			printf("Licenses   :");
			while (pkg_licenses(pkg, &lic) == EPKG_OK) {
				printf(" %s", pkg_license_name(lic));
				if (pkg_licenselogic(pkg) != 1)
					printf(" %c", pkg_licenselogic(pkg));
				else
					printf(" ");
			}
			printf("\b \n");
		}

		printf("Maintainer : %s\n", pkg_get(pkg, PKG_MAINTAINER));
		printf("WWW        : %s\n", pkg_get(pkg, PKG_WWW));
		printf("Comment    : %s\n", pkg_get(pkg, PKG_COMMENT));

		if (!pkg_list_isempty(pkg, PKG_OPTIONS)) {
			printf("Options    :\n");
			while (pkg_options(pkg, &opt) == EPKG_OK)
				printf("\t%s: %s\n", pkg_option_opt(opt), pkg_option_value(opt));
		}

		humanize_number(size, sizeof(size), pkg_new_flatsize(pkg), "B", HN_AUTOSCALE, 0);
		printf("Flat size  : %s\n", size);
		humanize_number(size, sizeof(size), pkg_new_pkgsize(pkg), "B", HN_AUTOSCALE, 0);
		printf("Pkg size   : %s\n\n", size);
	}

	pkg_free(pkg);
=======
		return (EX_IOERR);

	if ((it = pkgdb_rquery(db, pattern, match, field)) == NULL) {
		pkgdb_close(db);
		return (1);
	}

	while ((retcode = pkgdb_it_next(it, &pkg, flags)) == EPKG_OK)
		print_info(pkg, opt);

>>>>>>> 28fb447f
	pkgdb_it_free(it);
	pkgdb_close(db);

	return (retcode);
}<|MERGE_RESOLUTION|>--- conflicted
+++ resolved
@@ -12,46 +12,27 @@
 void
 usage_search(void)
 {
-<<<<<<< HEAD
-	fprintf(stderr, "usage: pkg search [-r reponame] [-gxXcd] pattern\n\n");
-=======
-	fprintf(stderr, "usage: pkg search <pkg-name>\n");
-	fprintf(stderr, "       pkg search [-fDsqop] <pkg-name>\n");
-	fprintf(stderr, "       pkg search [-gxXcdfDsqop] <pattern>\n\n");
->>>>>>> 28fb447f
+	fprintf(stderr, "usage: pkg search [-r reponame] <pkg-name>\n");
+	fprintf(stderr, "       pkg search [-r reponame] [-fDsqop] <pkg-name>\n");
+	fprintf(stderr, "       pkg search [-r reponame] [-gxXcdfDsqop] <pattern>\n\n");
 	fprintf(stderr, "For more information see 'pkg help search'.\n");
 }
 
 int
 exec_search(int argc, char **argv)
 {
-<<<<<<< HEAD
 	const char *pattern = NULL;
 	const char *reponame = NULL;
-=======
 	int retcode = EPKG_OK, ch;
 	int flags = PKG_LOAD_BASIC;
 	unsigned int opt = 0;
->>>>>>> 28fb447f
 	match_t match = MATCH_EXACT;
 	pkgdb_field field = FIELD_NAME;
-<<<<<<< HEAD
-	char size[7];
-	int ch;
-	int multi_repos = 0;
-	int flags = PKG_LOAD_BASIC|PKG_LOAD_CATEGORIES|PKG_LOAD_LICENSES|PKG_LOAD_OPTIONS;
-=======
-	const char *pattern = NULL;
->>>>>>> 28fb447f
 	struct pkgdb *db = NULL;
 	struct pkgdb_it *it = NULL;
 	struct pkg *pkg = NULL;
 
-<<<<<<< HEAD
-	while ((ch = getopt(argc, argv, "gxXcdr:")) != -1) {
-=======
-	while ((ch = getopt(argc, argv, "gxXcdfDsqop")) != -1) {
->>>>>>> 28fb447f
+	while ((ch = getopt(argc, argv, "gxXcdr:fDsqop")) != -1) {
 		switch (ch) {
 			case 'g':
 				match = MATCH_GLOB;
@@ -68,10 +49,8 @@
 			case 'd':
 				field = FIELD_DESC;
 				break;
-<<<<<<< HEAD
 			case 'r':
 				reponame = optarg;
-=======
 			case 'f':
 				opt |= INFO_FULL;
 				flags |= PKG_LOAD_CATEGORIES|PKG_LOAD_LICENSES|PKG_LOAD_OPTIONS;
@@ -91,7 +70,6 @@
 				break;
 			case 'p':
 				opt |= INFO_PREFIX;
->>>>>>> 28fb447f
 				break;
 			default:
 				usage_search();
@@ -110,67 +88,9 @@
 	pattern = argv[0];
 
 	if (pkgdb_open(&db, PKGDB_REMOTE) != EPKG_OK)
-<<<<<<< HEAD
-		return (EPKG_FATAL);
+		return (EX_IOERR);
 
 	if ((it = pkgdb_rquery(db, pattern, match, field, reponame)) == NULL) {
-		pkgdb_close(db);
-		return (EPKG_FATAL);
-	}
-
-	if (pkg_config("PACKAGESITE") == NULL)
-		multi_repos = 1;
-
-	while ((retcode = pkgdb_it_next(it, &pkg, flags)) == EPKG_OK) {
-		printf("Name       : %s\n", pkg_get(pkg, PKG_NAME));
-		printf("Version    : %s\n", pkg_get(pkg, PKG_VERSION));
-		printf("Origin     : %s\n", pkg_get(pkg, PKG_ORIGIN));
-		printf("Prefix     : %s\n", pkg_get(pkg, PKG_PREFIX));
-		printf("Arch:      : %s\n", pkg_get(pkg, PKG_ARCH));
-
-		if (multi_repos == 1)
-			printf("Repository : %s [%s]\n", pkg_get(pkg, PKG_REPONAME), pkg_get(pkg, PKG_REPOURL));
-
-		if (!pkg_list_isempty(pkg, PKG_CATEGORIES)) {
-			printf("Categories :");
-			while (pkg_categories(pkg, &cat) == EPKG_OK)
-				printf(" %s", pkg_category_name(cat));
-			printf("\n");
-		}
-
-		if (!pkg_list_isempty(pkg, PKG_LICENSES)) {
-			printf("Licenses   :");
-			while (pkg_licenses(pkg, &lic) == EPKG_OK) {
-				printf(" %s", pkg_license_name(lic));
-				if (pkg_licenselogic(pkg) != 1)
-					printf(" %c", pkg_licenselogic(pkg));
-				else
-					printf(" ");
-			}
-			printf("\b \n");
-		}
-
-		printf("Maintainer : %s\n", pkg_get(pkg, PKG_MAINTAINER));
-		printf("WWW        : %s\n", pkg_get(pkg, PKG_WWW));
-		printf("Comment    : %s\n", pkg_get(pkg, PKG_COMMENT));
-
-		if (!pkg_list_isempty(pkg, PKG_OPTIONS)) {
-			printf("Options    :\n");
-			while (pkg_options(pkg, &opt) == EPKG_OK)
-				printf("\t%s: %s\n", pkg_option_opt(opt), pkg_option_value(opt));
-		}
-
-		humanize_number(size, sizeof(size), pkg_new_flatsize(pkg), "B", HN_AUTOSCALE, 0);
-		printf("Flat size  : %s\n", size);
-		humanize_number(size, sizeof(size), pkg_new_pkgsize(pkg), "B", HN_AUTOSCALE, 0);
-		printf("Pkg size   : %s\n\n", size);
-	}
-
-	pkg_free(pkg);
-=======
-		return (EX_IOERR);
-
-	if ((it = pkgdb_rquery(db, pattern, match, field)) == NULL) {
 		pkgdb_close(db);
 		return (1);
 	}
@@ -178,7 +98,6 @@
 	while ((retcode = pkgdb_it_next(it, &pkg, flags)) == EPKG_OK)
 		print_info(pkg, opt);
 
->>>>>>> 28fb447f
 	pkgdb_it_free(it);
 	pkgdb_close(db);
 
