#include <stdio.h>
#include <stdbool.h>
#include <string.h>
#include <unistd.h>
#include <libutil.h>
#include <sysexits.h>

#include <pkg.h>

#include "search.h"

void
usage_search(void)
{
	fprintf(stderr, "usage, pkg search [-gxXcd] pattern\n");
	fprintf(stderr, "For more information see 'pkg help search'.\n");
}

int
exec_search(int argc, char **argv)
{
	char *pattern;
	match_t match = MATCH_EXACT;
	int  retcode = EPKG_OK;
	pkgdb_field field = FIELD_NAME;
	int ch;
	int multi_repos = 0;
	char size[7];
	struct pkgdb *db = NULL;
	struct pkgdb_it *it = NULL;
	struct pkg *pkg = NULL;
	struct pkg_category *cat = NULL;
	struct pkg_license *lic = NULL;
	struct pkg_option *opt = NULL;

	while ((ch = getopt(argc, argv, "gxXcd")) != -1) {
		switch (ch) {
			case 'g':
				match = MATCH_GLOB;
				break;
			case 'x':
				match = MATCH_REGEX;
				break;
			case 'X':
				match = MATCH_EREGEX;
				break;
			case 'c':
				field = FIELD_COMMENT;
				break;
			case 'd':
				field = FIELD_DESC;
				break;
			default:
				usage_search();
				return (EX_USAGE);
		}
	}

	argc -= optind;
	argv += optind;

	if (argc != 1) {
		usage_search();
		return (EX_USAGE);
	}

	pattern = argv[0];

	if (pkgdb_open(&db, PKGDB_REMOTE) != EPKG_OK)
		return (EPKG_FATAL);

	if ((it = pkgdb_rquery(db, pattern, match, field)) == NULL) {
		pkgdb_close(db);
		return (EPKG_FATAL);
	}

<<<<<<< HEAD
	if (((strcmp(pkg_config("PKG_MULTIREPOS"), "true") == 0)) && (pkg_config("PACKAGESITE") == NULL))
		multi_repos = 1;

	while ((retcode = pkgdb_it_next(it, &pkg, PKG_LOAD_BASIC)) == EPKG_OK) {
		printf("Name       : %s\n", pkg_get(pkg, PKG_NAME));
		printf("Version    : %s\n", pkg_get(pkg, PKG_VERSION));
		printf("Origin     : %s\n", pkg_get(pkg, PKG_ORIGIN));
		printf("Arch:      : %s\n", pkg_get(pkg, PKG_ARCH));
		printf("Maintainer : %s\n", pkg_get(pkg, PKG_MAINTAINER));
		printf("WWW        : %s\n", pkg_get(pkg, PKG_WWW));
		printf("Comment    : %s\n", pkg_get(pkg, PKG_COMMENT));

		if (multi_repos == 1)
			printf("Repository : %s [%s]\n", pkg_get(pkg, PKG_REPONAME), pkg_get(pkg, PKG_REPOURL));

=======
	while (( retcode = pkgdb_it_next(it, &pkg, PKG_LOAD_BASIC|PKG_LOAD_CATEGORIES|PKG_LOAD_LICENSES|PKG_LOAD_OPTIONS)) == EPKG_OK) {
		printf("Name: %s\n", pkg_get(pkg, PKG_NAME));
		printf("Version: %s\n", pkg_get(pkg, PKG_VERSION));
		printf("Origin: %s\n", pkg_get(pkg, PKG_ORIGIN));
		printf("Prefix: %s\n", pkg_get(pkg, PKG_PREFIX));
		if (!pkg_list_empty(pkg, PKG_CATEGORIES)) {
			printf("Categories:");
			while (pkg_categories(pkg, &cat) == EPKG_OK)
				printf(" %s", pkg_category_name(cat));
			printf("\n");
		}
		if (!pkg_list_empty(pkg, PKG_LICENSES)) {
			printf("Licenses: ");
			while (pkg_licenses(pkg, &lic) == EPKG_OK) {
				printf(" %s", pkg_license_name(lic));
				if (pkg_licenselogic(pkg) != 1)
					printf(" %c", pkg_licenselogic(pkg));
				else
					printf(" ");
			}
			printf("\b \n");
		}
		printf("Maintainer: %s\n", pkg_get(pkg, PKG_MAINTAINER));
		printf("WWW: %s\n", pkg_get(pkg, PKG_WWW));
		printf("Comment: %s\n", pkg_get(pkg, PKG_COMMENT));
		if (!pkg_list_empty(pkg, PKG_OPTIONS)) {
			printf("Options: \n");
			while (pkg_options(pkg, &opt) == EPKG_OK)
				printf("\t%s: %s\n", pkg_option_opt(opt), pkg_option_value(opt));
		}
>>>>>>> c6220f7e
		humanize_number(size, sizeof(size), pkg_new_flatsize(pkg), "B", HN_AUTOSCALE, 0);
		printf("Flat size  : %s\n", size);
		humanize_number(size, sizeof(size), pkg_new_pkgsize(pkg), "B", HN_AUTOSCALE, 0);
		printf("Pkg size   : %s\n\n", size);
	}

	pkg_free(pkg);
	pkgdb_it_free(it);
	pkgdb_close(db);

	return (retcode);
}<|MERGE_RESOLUTION|>--- conflicted
+++ resolved
@@ -12,20 +12,21 @@
 void
 usage_search(void)
 {
-	fprintf(stderr, "usage, pkg search [-gxXcd] pattern\n");
+	fprintf(stderr, "usage: pkg search [-gxXcd] pattern\n\n");
 	fprintf(stderr, "For more information see 'pkg help search'.\n");
 }
 
 int
 exec_search(int argc, char **argv)
 {
-	char *pattern;
+	const char *pattern = NULL;
 	match_t match = MATCH_EXACT;
 	int  retcode = EPKG_OK;
 	pkgdb_field field = FIELD_NAME;
+	char size[7];
 	int ch;
 	int multi_repos = 0;
-	char size[7];
+	int flags = PKG_LOAD_BASIC|PKG_LOAD_CATEGORIES|PKG_LOAD_LICENSES|PKG_LOAD_OPTIONS;
 	struct pkgdb *db = NULL;
 	struct pkgdb_it *it = NULL;
 	struct pkg *pkg = NULL;
@@ -74,36 +75,28 @@
 		return (EPKG_FATAL);
 	}
 
-<<<<<<< HEAD
 	if (((strcmp(pkg_config("PKG_MULTIREPOS"), "true") == 0)) && (pkg_config("PACKAGESITE") == NULL))
 		multi_repos = 1;
 
-	while ((retcode = pkgdb_it_next(it, &pkg, PKG_LOAD_BASIC)) == EPKG_OK) {
+	while ((retcode = pkgdb_it_next(it, &pkg, flags)) == EPKG_OK) {
 		printf("Name       : %s\n", pkg_get(pkg, PKG_NAME));
 		printf("Version    : %s\n", pkg_get(pkg, PKG_VERSION));
 		printf("Origin     : %s\n", pkg_get(pkg, PKG_ORIGIN));
+		printf("Prefix     : %s\n", pkg_get(pkg, PKG_PREFIX));
 		printf("Arch:      : %s\n", pkg_get(pkg, PKG_ARCH));
-		printf("Maintainer : %s\n", pkg_get(pkg, PKG_MAINTAINER));
-		printf("WWW        : %s\n", pkg_get(pkg, PKG_WWW));
-		printf("Comment    : %s\n", pkg_get(pkg, PKG_COMMENT));
 
 		if (multi_repos == 1)
 			printf("Repository : %s [%s]\n", pkg_get(pkg, PKG_REPONAME), pkg_get(pkg, PKG_REPOURL));
 
-=======
-	while (( retcode = pkgdb_it_next(it, &pkg, PKG_LOAD_BASIC|PKG_LOAD_CATEGORIES|PKG_LOAD_LICENSES|PKG_LOAD_OPTIONS)) == EPKG_OK) {
-		printf("Name: %s\n", pkg_get(pkg, PKG_NAME));
-		printf("Version: %s\n", pkg_get(pkg, PKG_VERSION));
-		printf("Origin: %s\n", pkg_get(pkg, PKG_ORIGIN));
-		printf("Prefix: %s\n", pkg_get(pkg, PKG_PREFIX));
 		if (!pkg_list_empty(pkg, PKG_CATEGORIES)) {
-			printf("Categories:");
+			printf("Categories :");
 			while (pkg_categories(pkg, &cat) == EPKG_OK)
 				printf(" %s", pkg_category_name(cat));
 			printf("\n");
 		}
+
 		if (!pkg_list_empty(pkg, PKG_LICENSES)) {
-			printf("Licenses: ");
+			printf("Licenses   :");
 			while (pkg_licenses(pkg, &lic) == EPKG_OK) {
 				printf(" %s", pkg_license_name(lic));
 				if (pkg_licenselogic(pkg) != 1)
@@ -113,15 +106,17 @@
 			}
 			printf("\b \n");
 		}
-		printf("Maintainer: %s\n", pkg_get(pkg, PKG_MAINTAINER));
-		printf("WWW: %s\n", pkg_get(pkg, PKG_WWW));
-		printf("Comment: %s\n", pkg_get(pkg, PKG_COMMENT));
+
+		printf("Maintainer : %s\n", pkg_get(pkg, PKG_MAINTAINER));
+		printf("WWW        : %s\n", pkg_get(pkg, PKG_WWW));
+		printf("Comment    : %s\n", pkg_get(pkg, PKG_COMMENT));
+
 		if (!pkg_list_empty(pkg, PKG_OPTIONS)) {
-			printf("Options: \n");
+			printf("Options    :\n");
 			while (pkg_options(pkg, &opt) == EPKG_OK)
 				printf("\t%s: %s\n", pkg_option_opt(opt), pkg_option_value(opt));
 		}
->>>>>>> c6220f7e
+
 		humanize_number(size, sizeof(size), pkg_new_flatsize(pkg), "B", HN_AUTOSCALE, 0);
 		printf("Flat size  : %s\n", size);
 		humanize_number(size, sizeof(size), pkg_new_pkgsize(pkg), "B", HN_AUTOSCALE, 0);
