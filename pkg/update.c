#include <sys/param.h>
#include <sys/types.h>

#include <err.h>
#include <fcntl.h>
#include <libutil.h>
#include <stdio.h>
#include <stdlib.h>
#include <string.h>
#include <sysexits.h>
#include <unistd.h>

#include <archive.h>
#include <archive_entry.h>

#include <pkg.h>

#include "update.h"

#define EXTRACT_ARCHIVE_FLAGS  (ARCHIVE_EXTRACT_OWNER |ARCHIVE_EXTRACT_PERM| \
		ARCHIVE_EXTRACT_TIME  |ARCHIVE_EXTRACT_ACL | \
		ARCHIVE_EXTRACT_FFLAGS|ARCHIVE_EXTRACT_XATTR)

static int update_from_remote_repo(const char *name, const char *url);

static int
update_from_remote_repo(const char *name, const char *url)
{
<<<<<<< HEAD
	struct archive *a = NULL;
	struct archive_entry *ae = NULL;
	char repofile[MAXPATHLEN];
	char *tmp = NULL;
=======
	char url[MAXPATHLEN + 1];
	const char *packagesite = NULL;
	char *tmp = NULL;
	int retcode = EPKG_OK;
	struct archive *a;
	struct archive_entry *ae;
	unsigned char *sig = NULL;
	int siglen = 0;

	(void)argv;
	if (argc != 1) {
		usage_update();
		return (EX_USAGE);
	}

	if (geteuid() != 0) {
		warnx("updating the remote database can only be done as root");
		return (EX_NOPERM);
	}

	if ((packagesite = pkg_config("PACKAGESITE")) == NULL) {
		warnx("unable to determine PACKAGESITE");
		return (EPKG_FATAL);
	}

	if (packagesite[strlen(packagesite) - 1] == '/')
		snprintf(url, sizeof(url), "%srepo.txz", packagesite);
	else
		snprintf(url, sizeof(url), "%s/repo.txz", packagesite);
>>>>>>> 003730b3

	tmp = mktemp(strdup("/tmp/repo.txz.XXXXXX"));

	if (pkg_fetch_file(url, tmp) != EPKG_OK) {
		unlink(tmp);
		free(tmp);
		return (EPKG_FATAL);
	}

	a = archive_read_new();
	archive_read_support_compression_all(a);
	archive_read_support_format_tar(a);

	archive_read_open_filename(a, tmp, 4096);

	while (archive_read_next_header(a, &ae) == ARCHIVE_OK) {
		if (strcmp(archive_entry_pathname(ae), "repo.sqlite") == 0) {
<<<<<<< HEAD
			snprintf(repofile, MAXPATHLEN, "%s/%s.sqlite",
				       pkg_config("PKG_DBDIR"), name);
			archive_entry_set_pathname(ae, repofile);
=======
			archive_entry_set_pathname(ae, "/var/db/pkg/repo.sqlite.unchecked");
>>>>>>> 003730b3
			archive_read_extract(a, ae, EXTRACT_ARCHIVE_FLAGS);
		}
		if (strcmp(archive_entry_pathname(ae), "signature") == 0) {
			siglen = archive_entry_size(ae);
			sig = malloc(siglen);
			archive_read_data(a, sig, siglen);
		}
	}

	if (sig != NULL) {
		if (pkg_repo_verify( "/var/db/pkg/repo.sqlite.unchecked", sig, siglen - 1) != EPKG_OK) {
			fprintf(stderr, "Invalid signature removing\n");
			unlink("/var/db/pkg/repo.sqlite.unchecked");
			free(sig);
			return (EPKG_FATAL);
		}
	}
	rename("/var/db/pkg/repo.sqlite.unchecked", "/var/db/pkg/repo.sqlite");

	if ( a != NULL)
		archive_read_finish(a);

	unlink(tmp);
	free(tmp);

	return (EPKG_OK);
}
void
usage_update(void)
{
	fprintf(stderr, "usage: pkg update\n\n");
	fprintf(stderr, "For more information see 'pkg help update'.\n");
}

int
exec_update(int argc, char **argv)
{
	char url[MAXPATHLEN];
	const char *packagesite = NULL;
	int retcode = EPKG_OK;
	struct pkg_repos *repos = NULL;
	struct pkg_repos_entry *re = NULL;

	(void)argv;
	if (argc != 1) {
		usage_update();
		return (EX_USAGE);
	}

	if (geteuid() != 0) {
		warnx("updating the remote database can only be done as root");
		return (EX_NOPERM);
	}

	/* 
	 * If PACKAGESITE is defined fetch only the remote
	 * database to which PACKAGESITE refers, otherwise
	 * fetch all remote databases found in the configuration file.
	 */
	if ((packagesite = pkg_config("PACKAGESITE")) != NULL) {
		if (packagesite[strlen(packagesite) - 1] == '/')
			snprintf(url, MAXPATHLEN, "%srepo.txz", packagesite);
		else
			snprintf(url, MAXPATHLEN, "%s/repo.txz", packagesite);

		retcode = update_from_remote_repo("repo", url);
	} else {
		if (pkg_repos_conf_new(&repos) != EPKG_OK)
			return (EPKG_FATAL);

		if (pkg_repos_conf_load(repos) != EPKG_OK)
			return (EPKG_FATAL);

		while (pkg_repos_conf_next(repos, &re) == EPKG_OK) {
			packagesite = pkg_repos_get_url(re);

			if (packagesite[strlen(packagesite) - 1] == '/')
				snprintf(url, MAXPATHLEN, "%srepo.txz", packagesite);
			else
				snprintf(url, MAXPATHLEN, "%s/repo.txz", packagesite);

			retcode = update_from_remote_repo(pkg_repos_get_name(re), url);
		}

		pkg_repos_conf_free(repos);
	}

	return (retcode);
}<|MERGE_RESOLUTION|>--- conflicted
+++ resolved
@@ -26,44 +26,18 @@
 static int
 update_from_remote_repo(const char *name, const char *url)
 {
-<<<<<<< HEAD
 	struct archive *a = NULL;
 	struct archive_entry *ae = NULL;
 	char repofile[MAXPATHLEN];
+	char repofile_unchecked[MAXPATHLEN];
 	char *tmp = NULL;
-=======
-	char url[MAXPATHLEN + 1];
-	const char *packagesite = NULL;
-	char *tmp = NULL;
+	const char *dbdir = NULL;
 	int retcode = EPKG_OK;
-	struct archive *a;
-	struct archive_entry *ae;
 	unsigned char *sig = NULL;
 	int siglen = 0;
 
-	(void)argv;
-	if (argc != 1) {
-		usage_update();
-		return (EX_USAGE);
-	}
-
-	if (geteuid() != 0) {
-		warnx("updating the remote database can only be done as root");
-		return (EX_NOPERM);
-	}
-
-	if ((packagesite = pkg_config("PACKAGESITE")) == NULL) {
-		warnx("unable to determine PACKAGESITE");
-		return (EPKG_FATAL);
-	}
-
-	if (packagesite[strlen(packagesite) - 1] == '/')
-		snprintf(url, sizeof(url), "%srepo.txz", packagesite);
-	else
-		snprintf(url, sizeof(url), "%s/repo.txz", packagesite);
->>>>>>> 003730b3
-
-	tmp = mktemp(strdup("/tmp/repo.txz.XXXXXX"));
+	tmp   = mktemp(strdup("/tmp/repo.txz.XXXXXX"));
+	dbdir = pkg_config("PKG_DBDIR");
 
 	if (pkg_fetch_file(url, tmp) != EPKG_OK) {
 		unlink(tmp);
@@ -79,13 +53,9 @@
 
 	while (archive_read_next_header(a, &ae) == ARCHIVE_OK) {
 		if (strcmp(archive_entry_pathname(ae), "repo.sqlite") == 0) {
-<<<<<<< HEAD
-			snprintf(repofile, MAXPATHLEN, "%s/%s.sqlite",
-				       pkg_config("PKG_DBDIR"), name);
-			archive_entry_set_pathname(ae, repofile);
-=======
-			archive_entry_set_pathname(ae, "/var/db/pkg/repo.sqlite.unchecked");
->>>>>>> 003730b3
+			snprintf(repofile, sizeof(repofile), "%s/%s.sqlite", dbdir, name);
+			snprintf(repofile_unchecked, sizeof(repofile_unchecked), "%s.unchecked", repofile);
+			archive_entry_set_pathname(ae, repofile_unchecked);
 			archive_read_extract(a, ae, EXTRACT_ARCHIVE_FLAGS);
 		}
 		if (strcmp(archive_entry_pathname(ae), "signature") == 0) {
@@ -96,16 +66,17 @@
 	}
 
 	if (sig != NULL) {
-		if (pkg_repo_verify( "/var/db/pkg/repo.sqlite.unchecked", sig, siglen - 1) != EPKG_OK) {
-			fprintf(stderr, "Invalid signature removing\n");
-			unlink("/var/db/pkg/repo.sqlite.unchecked");
+		if (pkg_repo_verify(repofile_unchecked, sig, siglen - 1) != EPKG_OK) {
+			warnx("Invalid signature, removing repository.\n");
+			unlink(repofile_unchecked);
 			free(sig);
 			return (EPKG_FATAL);
 		}
 	}
-	rename("/var/db/pkg/repo.sqlite.unchecked", "/var/db/pkg/repo.sqlite");
 
-	if ( a != NULL)
+	rename(repofile_unchecked, repofile);
+
+	if (a != NULL)
 		archive_read_finish(a);
 
 	unlink(tmp);
@@ -113,6 +84,7 @@
 
 	return (EPKG_OK);
 }
+
 void
 usage_update(void)
 {
